import unittest
<<<<<<< HEAD
from unittest.mock import patch
=======

try:
    from unittest.mock import patch, PropertyMock
except ImportError:
    from mock import patch, PropertyMock
>>>>>>> 39931945

import blivet

from blivet.devices import StorageDevice
from blivet.devices import BTRFSVolumeDevice
from blivet.devices import BTRFSSubVolumeDevice
from blivet.size import Size
from blivet.formats.fs import BTRFS


DEVICE_CLASSES = [
    BTRFSVolumeDevice,
    BTRFSSubVolumeDevice,
    StorageDevice
]


@unittest.skipUnless(not any(x.unavailable_type_dependencies() for x in DEVICE_CLASSES), "some unsupported device classes required for this test")
class BlivetNewBtrfsVolumeDeviceTest(unittest.TestCase):
    def test_new_btrfs(self):
        b = blivet.Blivet()
        bd = StorageDevice("bd1", fmt=blivet.formats.get_format("btrfs"),
                           size=Size("2 GiB"), exists=False)

        b.devicetree._add_device(bd)

        with patch("blivet.devicetree.DeviceTree.names", []):
            vol = b.new_btrfs(name="testvolume", parents=[bd])
        self.assertEqual(vol.name, "testvolume")
        self.assertEqual(vol.size, bd.size)
        self.assertIsNotNone(vol.format)
        self.assertEqual(vol.format.type, "btrfs")

        b.create_device(vol)

        with patch("blivet.devices.btrfs.blockdev.btrfs") as blockdev:
            with patch.object(vol, "_pre_create"):
                with patch.object(vol, "_post_create"):
                    vol.create()
                    blockdev.create_volume.assert_called_with(['/dev/bd1'],
                                                              label='testvolume',
                                                              data_level=None,
                                                              md_level=None,
                                                              extra={'-U': vol.uuid})

        with patch("blivet.devicetree.DeviceTree.names", []):
            sub = b.new_btrfs_sub_volume(name="testsub", parents=[vol])

        self.assertIsNotNone(sub.format)
        self.assertEqual(sub.format.type, "btrfs")
        self.assertEqual(sub.size, vol.size)
        self.assertEqual(sub.volume, vol)

    def test_device_id(self):
        bd = StorageDevice("bd1", fmt=blivet.formats.get_format("btrfs"),
                           size=Size("2 GiB"), exists=False)

        vol = BTRFSVolumeDevice("testvolume", parents=[bd])
        self.assertEqual(vol.device_id, "BTRFS-" + vol.uuid)

        sub = BTRFSSubVolumeDevice("testsub", parents=[vol])
        self.assertEqual(sub.device_id, "BTRFS-" + vol.uuid + "-testsub")

    def test_btrfs_list_subvolumes(self):
        bd = StorageDevice("bd1", fmt=blivet.formats.get_format("btrfs"),
                           size=Size("2 GiB"), exists=True)

        vol = BTRFSVolumeDevice("testvolume", parents=[bd])

        with patch("blivet.devices.btrfs.blockdev.btrfs") as blockdev:
            # not mounted and flags.auto_dev_updates is not set
            vol.list_subvolumes()
            blockdev.list_subvolumes.assert_not_called()
            blockdev.get_default_subvolume_id.assert_not_called()

            # mounted
            with patch.object(BTRFS, "system_mountpoint", new=PropertyMock(return_value='/fake/mountpoint')):
                vol.list_subvolumes()
                blockdev.list_subvolumes.assert_called_with("/fake/mountpoint", snapshots_only=False)
                blockdev.get_default_subvolume_id.assert_called_with("/fake/mountpoint")

                # mounted but libblockdev btrfs plugin not available
                blockdev.reset_mock()
                with patch("blivet.devices.btrfs.missing_plugs", new={"btrfs"}):
                    vol.list_subvolumes()
                    blockdev.list_subvolumes.assert_not_called()
                    blockdev.get_default_subvolume_id.assert_not_called()<|MERGE_RESOLUTION|>--- conflicted
+++ resolved
@@ -1,13 +1,5 @@
 import unittest
-<<<<<<< HEAD
-from unittest.mock import patch
-=======
-
-try:
-    from unittest.mock import patch, PropertyMock
-except ImportError:
-    from mock import patch, PropertyMock
->>>>>>> 39931945
+from unittest.mock import patch, PropertyMock
 
 import blivet
 
