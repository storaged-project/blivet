--- conflicted
+++ resolved
@@ -443,7 +443,6 @@
             self.assertFalse(pool.exists)
             self.assertTrue(lvm.lvremove.called)
 
-<<<<<<< HEAD
     def test_lvmthinpool_chunk_size(self):
         pv = StorageDevice("pv1", fmt=blivet.formats.get_format("lvmpv"),
                            size=Size("100 TiB"))
@@ -454,7 +453,7 @@
         pool.size = Size("16 TiB")
         pool.autoset_md_size(enforced=True)
         self.assertEqual(pool.chunk_size, Size("128 KiB"))
-=======
+
     def test_add_remove_pv(self):
         pv1 = StorageDevice("pv1", fmt=blivet.formats.get_format("lvmpv"),
                             size=Size("1024 MiB"))
@@ -467,7 +466,6 @@
 
         vg._remove_parent(pv2)
         self.assertEqual(pv2.format.vg_name, None)
->>>>>>> 483bafcb
 
 
 class TypeSpecificCallsTest(unittest.TestCase):
