# partitioning.py
# Disk partitioning functions.
#
# Copyright (C) 2009, 2010, 2011, 2012, 2013  Red Hat, Inc.
#
# This copyrighted material is made available to anyone wishing to use,
# modify, copy, or redistribute it subject to the terms and conditions of
# the GNU General Public License v.2, or (at your option) any later version.
# This program is distributed in the hope that it will be useful, but WITHOUT
# ANY WARRANTY expressed or implied, including the implied warranties of
# MERCHANTABILITY or FITNESS FOR A PARTICULAR PURPOSE.  See the GNU General
# Public License for more details.  You should have received a copy of the
# GNU General Public License along with this program; if not, write to the
# Free Software Foundation, Inc., 51 Franklin Street, Fifth Floor, Boston, MA
# 02110-1301, USA.  Any Red Hat trademarks that are incorporated in the
# source code or documentation are not subject to the GNU General Public
# License and may only be used or replicated with the express permission of
# Red Hat, Inc.
#
# Red Hat Author(s): Dave Lehman <dlehman@redhat.com>
#

from operator import gt, lt
from decimal import Decimal
import functools

import gi
gi.require_version("BlockDev", "2.0")

import parted

from .errors import DeviceError, PartitioningError, AlignmentError
from .flags import flags
from .devices import Device, PartitionDevice, LUKSDevice, device_path_to_name
from .size import Size
from .i18n import _
from .util import stringize, unicodeize, compare

import logging
log = logging.getLogger("blivet")


def partition_compare(part1, part2):
    """ More specifically defined partitions come first.

        < 1 => x < y
          0 => x == y
        > 1 => x > y

        :param part1: the first partition
        :type part1: :class:`devices.PartitionDevice`
        :param part2: the other partition
        :type part2: :class:`devices.PartitionDevice`
        :return: see above
        :rtype: int
    """
    ret = 0

    # start sector overrides all other sorting factors
    part1_start = part1.req_start_sector
    part2_start = part2.req_start_sector
    if part1_start is not None and part2_start is None:
        return -1
    elif part1_start is None and part2_start is not None:
        return 1
    elif part1_start is not None and part2_start is not None:
        return compare(part1_start, part2_start)

    if part1.req_base_weight:
        ret -= part1.req_base_weight

    if part2.req_base_weight:
        ret += part2.req_base_weight

    # more specific disk specs to the front of the list
    # req_disks being empty is equivalent to it being an infinitely long list
    if part1.req_disks and not part2.req_disks:
        ret -= 500
    elif not part1.req_disks and part2.req_disks:
        ret += 500
    else:
        ret += compare(len(part1.req_disks), len(part2.req_disks)) * 500

    # primary-only to the front of the list
    ret -= compare(part1.req_primary, part2.req_primary) * 200

    # fixed size requests to the front
    ret += compare(part1.req_grow, part2.req_grow) * 100

    # larger requests go to the front of the list
    ret -= compare(part1.req_base_size, part2.req_base_size) * 50

    # potentially larger growable requests go to the front
    if part1.req_grow and part2.req_grow:
        if not part1.req_max_size and part2.req_max_size:
            ret -= 25
        elif part1.req_max_size and not part2.req_max_size:
            ret += 25
        else:
            ret -= compare(part1.req_max_size, part2.req_max_size) * 25

    # give a little bump based on mountpoint
    if hasattr(part1.format, "mountpoint") and \
       hasattr(part2.format, "mountpoint"):
        ret += compare(part1.format.mountpoint, part2.format.mountpoint) * 10

    if ret > 0:
        ret = 1
    elif ret < 0:
        ret = -1

    return ret

_partition_compare_key = functools.cmp_to_key(partition_compare)


def get_next_partition_type(disk, no_primary=None):
    """ Return the type of partition to create next on a disk.

        Return a parted partition type value representing the type of the
        next partition we will create on this disk.

        If there is only one free primary partition and we can create an
        extended partition, we do that.

        If there are free primary slots and an extended partition we will
        recommend creating a primary partition. This can be overridden
        with the keyword argument no_primary.

        :param disk: the disk from which a partition may be allocated
        :type disk: :class:`parted.Disk`
        :keyword no_primary: refuse to return :const:`parted.PARTITION_NORMAL`
        :returns: the chosen partition type
        :rtype: a parted PARTITION_* constant
    """
    part_type = None
    extended = disk.getExtendedPartition()
    supports_extended = disk.supportsFeature(parted.DISK_TYPE_EXTENDED)
    logical_count = len(disk.getLogicalPartitions())
    max_logicals = disk.getMaxLogicalPartitions()
    primary_count = disk.primaryPartitionCount

    if primary_count < disk.maxPrimaryPartitionCount:
        if primary_count == disk.maxPrimaryPartitionCount - 1:
            # can we make an extended partition? now's our chance.
            if not extended and supports_extended:
                part_type = parted.PARTITION_EXTENDED
            elif not extended:
                # extended partitions not supported. primary or nothing.
                if not no_primary:
                    part_type = parted.PARTITION_NORMAL
            else:
                # there is an extended and a free primary
                if not no_primary:
                    part_type = parted.PARTITION_NORMAL
                elif logical_count < max_logicals:
                    # we have an extended with logical slots, so use one.
                    part_type = parted.PARTITION_LOGICAL
        else:
            # there are two or more primary slots left. use one unless we're
            # not supposed to make primaries.
            if not no_primary:
                part_type = parted.PARTITION_NORMAL
            elif extended and logical_count < max_logicals:
                part_type = parted.PARTITION_LOGICAL
    elif extended and logical_count < max_logicals:
        part_type = parted.PARTITION_LOGICAL

    return part_type


def get_best_free_space_region(disk, part_type, req_size, start=None,
                               boot=None, best_free=None, grow=None,
                               alignment=None):
    """ Return the "best" free region on the specified disk.

        For non-boot partitions, we return the largest free region on the
        disk. For boot partitions, we return the first region that is
        large enough to hold the partition.

        Partition type (parted's PARTITION_NORMAL, PARTITION_LOGICAL) is
        taken into account when locating a suitable free region.

        For locating the best region from among several disks, the keyword
        argument best_free allows the specification of a current "best"
        free region with which to compare the best from this disk. The
        overall best region is returned.

        :param disk: the disk
        :type disk: :class:`parted.Disk`
        :param part_type: the type of partition we want to allocate
        :type part_type: one of parted's PARTITION_* constants
        :param req_size: the requested size of the partition in MiB
        :type req_size: :class:`~.size.Size`
        :keyword start: requested start sector for the partition
        :type start: int
        :keyword boot: whether this will be a bootable partition
        :type boot: bool
        :keyword best_free: current best free region for this partition
        :type best_free: :class:`parted.Geometry`
        :keyword grow: indicates whether this is a growable request
        :type grow: bool
        :keyword alignment: disk alignment requirements
        :type alignment: :class:`parted.Alignment`

    """
    log.debug("get_best_free_space_region: disk=%s part_type=%d req_size=%s "
              "boot=%s best=%s grow=%s start=%s",
              disk.device.path, part_type, req_size, boot, best_free, grow,
              start)
    extended = disk.getExtendedPartition()
    alignment = alignment or parted.Alignment(offset=0, grainSize=1)

    for free_geom in disk.getFreeSpaceRegions():
        # align the start sector of the free region since we will be aligning
        # the start sector of the partition
        if start is not None and \
           not alignment.isAligned(free_geom, free_geom.start):
            log.debug("aligning start sector of region %d-%d", free_geom.start,
                      free_geom.end)
            try:
                aligned_start = alignment.alignUp(free_geom, free_geom.start)
            except ArithmeticError:
                aligned_start = None
            else:
                # parted tends to align down when it cannot align up
                if aligned_start < free_geom.start:
                    aligned_start = None

            if aligned_start is None:
                log.debug("failed to align start sector -- skipping region")
                continue

            free_geom = parted.Geometry(device=free_geom.device,
                                        start=aligned_start,
                                        end=free_geom.end)

        log.debug("checking %d-%d (%s)", free_geom.start, free_geom.end,
                  Size(free_geom.getLength(unit="B")))
        if start is not None and not free_geom.containsSector(start):
            log.debug("free region does not contain requested start sector")
            continue

        if extended:
            in_extended = extended.geometry.contains(free_geom)
            if ((in_extended and part_type == parted.PARTITION_NORMAL) or
                    (not in_extended and part_type == parted.PARTITION_LOGICAL)):
                log.debug("free region not suitable for request")
                continue

        if free_geom.start > disk.maxPartitionStartSector:
            log.debug("free range start sector beyond max for new partitions")
            continue

        if boot:
            max_boot = Size("2 TiB")
            free_start = Size(free_geom.start * disk.device.sectorSize)
            req_end = free_start + req_size
            if req_end > max_boot:
                log.debug("free range position would place boot req above %s",
                          max_boot)
                continue

        log.debug("current free range is %d-%d (%s)", free_geom.start,
                  free_geom.end,
                  Size(free_geom.getLength(unit="B")))
        free_size = Size(free_geom.getLength(unit="B"))

        # For boot partitions, we want the first suitable region we find.
        # For growable or extended partitions, we want the largest possible
        # free region.
        # For all others, we want the smallest suitable free region.
        if grow or part_type == parted.PARTITION_EXTENDED:
            op = gt
        else:
            op = lt
        if req_size <= free_size:
            if not best_free or op(free_geom.length, best_free.length):
                best_free = free_geom

                if boot:
                    # if this is a bootable partition we want to
                    # use the first freespace region large enough
                    # to satisfy the request
                    break

    return best_free


def sectors_to_size(sectors, sector_size):
    """ Convert length in sectors to size.

        :param sectors: sector count
        :type sectors: int
        :param sector_size: sector size
        :type sector_size: :class:`~.size.Size`
        :returns: the size
        :rtype: :class:`~.size.Size`
    """
    return Size(sectors * sector_size)


def size_to_sectors(size, sector_size):
    """ Convert size to length in sectors.

        :param size: size
        :type size: :class:`~.size.Size`
        :param sector_size: sector size in bytes
        :type sector_size: :class:`~.size.Size`
        :returns: sector count
        :rtype: int
    """
    return int(size // sector_size)


def remove_new_partitions(disks, remove, all_partitions):
    """ Remove newly added partitions from disks.

        Remove all non-existent partitions from the disks in blivet's model.

        :param: disks: list of partitioned disks
        :type disks: list of :class:`~.devices.StorageDevice`
        :param remove: list of partitions to remove
        :type remove: list of :class:`~.devices.PartitionDevice`
        :param all_partitions: list of all partitions on the disks
        :type all_partitions: list of :class:`~.devices.PartitionDevice`
        :returns: None
        :rtype: NoneType
    """
    log.debug("removing all non-preexisting partitions %s from disk(s) %s",
              ["%s(id %d)" % (p.name, p.id) for p in remove],
              [d.name for d in disks])

    removed_logical = []
    for part in remove:
        if part.parted_partition and part.disk in disks:
            if part.exists:
                # we're only removing partitions that don't physically exist
                continue

            if part.is_extended:
                # these get removed last
                continue

            if part.is_logical:
                removed_logical.append(part)
            part.disk.format.parted_disk.removePartition(part.parted_partition)
            part.parted_partition = None
            part.disk = None

    def _remove_extended(disk, extended):
        """ We may want to remove extended partition from the disk too.
            This should happen if we don't have the PartitionDevice object
            or in installer_mode after we've removed all logical paritions.
        """

        if extended and not disk.format.logical_partitions:
            if extended not in (p.parted_partition for p in all_partitions):
                # extended partition is not in all_partitions -> remove it
                return True
            else:
                if not flags.installer_mode:
                    # we are not in installer mode -> do not remove empty extended
                    return False
                else:
                    if any(l.disk == extended.disk for l in removed_logical):
                        # we removed all logical paritions from this extended
                        # so we no longer need this one
                        return True
                    else:
                        return False

    for disk in disks:
        # remove empty extended so it doesn't interfere
        extended = disk.format.extended_partition
<<<<<<< HEAD
        if extended and not disk.format.logical_partitions and \
           (not flags.keep_empty_ext_partitions or
                extended not in (p.parted_partition for p in all_partitions)):
=======
        if _remove_extended(disk, extended):
>>>>>>> f319dd96
            log.debug("removing empty extended partition from %s", disk.name)
            disk.format.parted_disk.removePartition(extended)


def add_partition(disklabel, free, part_type, size, start=None, end=None):
    """ Add a new partition to a disk.

        :param disklabel: the disklabel to add the partition to
        :type disklabel: :class:`~.formats.DiskLabel`
        :param free: the free region in which to place the new partition
        :type free: :class:`parted.Geometry`
        :param part_type: the partition type
        :type part_type: a parted.PARTITION_* constant
        :param size: size of the new partition
        :type size: :class:`~.size.Size`
        :keyword start: starting sector for the partition
        :type start: int
        :keyword end: ending sector for the partition
        :type end: int
        :raises: :class:`~.errors.PartitioningError`
        :returns: the newly added partitions
        :rtype: :class:`parted.Partition`

        .. note::

            The new partition will be aligned using the kernel-provided optimal
            alignment unless a start sector is provided.

    """
    # get alignment information based on disklabel, device, and partition size
    if start is None:
        if size is None:
            # implicit request for extended partition (will use full free area)
            _size = sectors_to_size(free.length, disklabel.sector_size)
        else:
            _size = size

        alignment = disklabel.get_alignment(size=_size)
        end_alignment = disklabel.get_end_alignment(alignment=alignment)
    else:
        alignment = parted.Alignment(grainSize=1, offset=0)
        end_alignment = parted.Alignment(grainSize=1, offset=-1)
    log.debug("using alignment: %s", alignment)

    sector_size = Size(disklabel.sector_size)
    if start is not None:
        if end is None:
            end = start + size_to_sectors(size, sector_size) - 1
    else:
        start = free.start

        if not alignment.isAligned(free, start):
            start = alignment.alignNearest(free, start)

        if disklabel.label_type == "sun" and start == 0:
            start = alignment.alignUp(free, start)

        if part_type == parted.PARTITION_LOGICAL:
            # make room for logical partition's metadata
            start += alignment.grainSize

        if start != free.start:
            log.debug("adjusted start sector from %d to %d", free.start, start)

        if part_type == parted.PARTITION_EXTENDED and not size:
            end = free.end
            length = end - start + 1
        else:
            length = size_to_sectors(size, sector_size)
            end = start + length - 1

        if not end_alignment.isAligned(free, end):
            end = end_alignment.alignUp(free, end)
            log.debug("adjusted length from %d to %d", length, end - start + 1)
            if start > end:
                raise PartitioningError(_("unable to allocate aligned partition"))

    new_geom = parted.Geometry(device=disklabel.parted_device,
                               start=start,
                               end=end)

    max_length = disklabel.parted_disk.maxPartitionLength
    if max_length and new_geom.length > max_length:
        raise PartitioningError(_("requested size exceeds maximum allowed"))

    # create the partition and add it to the disk
    partition = parted.Partition(disk=disklabel.parted_disk,
                                 type=part_type,
                                 geometry=new_geom)
    constraint = parted.Constraint(exactGeom=new_geom)
    disklabel.parted_disk.addPartition(partition=partition,
                                       constraint=constraint)
    return partition


def get_free_regions(disks, align=False):
    """ Return a list of free regions on the specified disks.

        :param disks: list of disks
        :type disks: list of :class:`~.devices.Disk`
        :param align: align the region length to disk grain_size
        :type align: bool
        :returns: list of free regions
        :rtype: list of :class:`parted.Geometry`

        Only free regions guaranteed to contain at least one aligned sector for
        both the start and end alignments in the
        :class:`~.formats.disklabel.DiskLabel` are returned.
    """
    free = []
    for disk in disks:
        for f in disk.format.parted_disk.getFreeSpaceRegions():
            grain_size = disk.format.alignment.grainSize
            if f.length >= grain_size:
                if align:
                    aligned_length = f.length - (f.length % grain_size)
                    log.debug("length of free region aligned from %d to %d",
                              f.length, aligned_length)
                    f.length = aligned_length
                free.append(f)

    return free


def update_extended_partitions(storage, disks):
    """ Reconcile extended partition changes with the DeviceTree.

        :param storage: the Blivet instance
        :type storage: :class:`~.Blivet`
        :param disks: list of disks
        :type disks: list of :class:`~.devices.StorageDevice`
        :returns: :const:`None`
        :rtype: NoneType
    """
    # XXX hack -- if we created any extended partitions we need to add
    #             them to the tree now
    for disk in disks:
        extended = disk.format.extended_partition
        if not extended:
            # remove any obsolete extended partitions
            for part in storage.partitions:
                if part.disk == disk and part.is_extended:
                    if part.exists:
                        storage.destroy_device(part)
                    else:
                        storage.devicetree._remove_device(part, modparent=False)
            continue

        extended_name = device_path_to_name(extended.getDeviceNodeName())
        device = storage.devicetree.get_device_by_name(extended_name)
        if device:
            if not device.exists:
                # created by us, update parted_partition
                device.parted_partition = extended

        # remove any obsolete extended partitions
        for part in storage.partitions:
            if part.disk == disk and part.is_extended and \
               part.parted_partition not in disk.format.partitions:
                if part.exists:
                    storage.destroy_device(part)
                else:
                    storage.devicetree._remove_device(part, modparent=False)

        if device:
            continue

        # This is a little odd because normally instantiating a partition
        # that does not exist means leaving self.parents empty and instead
        # populating self.req_disks. In this case, we need to skip past
        # that since this partition is already defined.
        device = PartitionDevice(extended_name, parents=disk)
        device.parents = [disk]
        device.parted_partition = extended
        # just add the device for now -- we'll handle actions at the last
        # moment to simplify things
        storage.devicetree._add_device(device)


def do_partitioning(storage, boot_disk=None):
    """ Allocate and grow partitions.

        When this function returns without error, all PartitionDevice
        instances must have their parents set to the disk they are
        allocated on, and their parted_partition attribute set to the
        appropriate parted.Partition instance from their containing
        disk. All req_xxxx attributes must be unchanged.

        :param storage: Blivet instance
        :type storage: :class:`~.Blivet`
        :param boot_disk: optional parameter, the disk the bootloader is on
        :type boot_device: :class:`~.devices.StorageDevice`
        :raises: :class:`~.errors.PartitioningError`
        :returns: :const:`None`
    """
    disks = [d for d in storage.partitioned if d.format.supported and not d.protected]
    for disk in disks:
        try:
            disk.setup()
        except DeviceError as e:
            log.error("failed to set up disk %s: %s", disk.name, e)
            raise PartitioningError(_("disk %s inaccessible") % disk.name)

    # Remove any extended partition that does not have an action associated.
    #
    # XXX This does not remove the extended from the parted.Disk, but it should
    #     cause remove_new_partitions to remove it since there will no longer be
    #     a PartitionDevice for it.
    for partition in storage.partitions:
        if not partition.exists and partition.is_extended and \
           not storage.devicetree.actions.find(device=partition, action_type="create"):
            storage.devicetree._remove_device(partition, modparent=False, force=True)

    partitions = storage.partitions[:]

    if boot_disk:
        # set the boot flag on boot device
        for part in storage.partitions:
            part.req_bootable = False
            if not part.exists:
                # start over with flexible-size requests
                part.req_size = part.req_base_size

        boot_device = storage.mountpoints.get("/boot", storage.mountpoints.get("/"))
        try:
            boot_device.req_bootable = True
        except AttributeError:
            # there's no stage2 device. hopefully it's temporary.
            pass

    remove_new_partitions(disks, partitions, partitions)
    free = get_free_regions(disks)
    try:
        allocate_partitions(storage, disks, partitions, free, boot_disk=boot_disk)
        grow_partitions(disks, partitions, free, size_sets=storage.size_sets)
    except Exception:
        raise
    else:
        # Mark all growable requests as no longer growable.
        for partition in storage.partitions:
            log.debug("fixing size of %s", partition)
            partition.req_grow = False
            partition.req_base_size = partition.size
            partition.req_size = partition.size
    finally:
        # these are only valid for one allocation run
        storage.size_sets = []

        # The number and thus the name of partitions may have changed now,
        # allocate_partitions() takes care of this for new partitions, but not
        # for pre-existing ones, so we update the name of all partitions here
        for part in storage.partitions:
            # leave extended partitions as-is -- we'll handle them separately
            if part.is_extended:
                continue
            part.update_name()

        update_extended_partitions(storage, disks)

        for part in [p for p in storage.partitions if not p.exists]:
            problem = part.check_size()
            if problem < 0:
                raise PartitioningError(_("partition is too small for %(format)s formatting "
                                          "(allowable size is %(min_size)s to %(max_size)s)")
                                        % {"format": part.format.name, "min_size": part.format.min_size,
                                            "max_size": part.format.max_size})
            elif problem > 0:
                raise PartitioningError(_("partition is too large for %(format)s formatting "
                                          "(allowable size is %(min_size)s to %(max_size)s)")
                                        % {"format": part.format.name, "min_size": part.format.min_size,
                                            "max_size": part.format.max_size})


def align_size_for_disklabel(size, disklabel):
    # Align the base size to the disk's grain size.
    grain_size = Size(disklabel.alignment.grainSize)
    grains, rem = divmod(size, grain_size)
    return (grains * grain_size) + (grain_size if rem else Size(0))


def resolve_disk_tags(disks, tags):
    """Resolve disk tags to a disk list.

        :param disks: available disks
        :type disks: list of :class:`~.devices.StorageDevice`
        :param tags: tags to select disks based on
        :type tags: list of str

        If tags contains multiple values it is interpeted as
        "include disks containing *any* of these tags".
    """
    return [disk for disk in disks if any(tag in disk.tags for tag in tags)]


def allocate_partitions(storage, disks, partitions, freespace, boot_disk=None):
    """ Allocate partitions based on requested features.

        :param storage: a Blivet instance
        :type storage: :class:`~.Blivet`
        :param disks: list of usable disks
        :type disks: list of :class:`~.devices.StorageDevice`
        :param partitions: list of partitions
        :type partitions: list of :class:`~.devices.PartitionDevice`
        :param freespace: list of free regions on disks
        :type freespace: list of :class:`parted.Geometry`
        :param boot_disk: optional parameter, the disk the bootloader is on
        :type boot_device: :class:`~.devices.StorageDevice`
        :raises: :class:`~.errors.PartitioningError`
        :returns: :const:`None`

        Non-existing partitions are sorted according to their requested
        attributes, and then allocated.

        The basic approach to sorting is that the more specifically-
        defined a request is, the earlier it will be allocated. See
        :func:`partitionCompare` for details of the sorting criteria.

        The :class:`~.devices.PartitionDevice` instances will have their name
        and parents attributes set once they have been allocated.
    """
    log.debug("allocate_partitions: disks=%s ; partitions=%s",
              [d.name for d in disks],
              ["%s(id %d)" % (p.name, p.id) for p in partitions])

    new_partitions = [p for p in partitions if not p.exists]
    new_partitions.sort(key=_partition_compare_key)

    # the following dicts all use device path strings as keys
    disklabels = {}     # DiskLabel instances for each disk
    all_disks = {}      # StorageDevice for each disk
    for disk in disks:
        if disk.path not in disklabels.keys():
            disklabels[disk.path] = disk.format
            all_disks[disk.path] = disk

    remove_new_partitions(disks, new_partitions, partitions)

    for _part in new_partitions:
        if _part.parted_partition and _part.is_extended:
            # ignore new extendeds as they are implicit requests
            continue

        # obtain the set of candidate disks
        req_disks = []
        if _part.req_disks:
            # use the requested disk set
            req_disks = _part.req_disks
        elif _part.req_disk_tags:
            req_disks = resolve_disk_tags(disks, _part.req_disk_tags)
        else:
            # no disks specified means any disk will do
            req_disks = disks

        req_disks.sort(key=storage.compare_disks_key)
        # make sure the boot disk is at the beginning of the disk list
        if boot_disk:
            for disk in req_disks[:]:
                if disk == boot_disk:
                    boot_index = req_disks.index(disk)
                    req_disks.insert(0, req_disks.pop(boot_index))

        boot = _part.req_base_weight > 1000

        log.debug("allocating partition: %s ; id: %d ; disks: %s ;\n"
                  "boot: %s ; primary: %s ; size: %s ; grow: %s ; "
                  "max_size: %s ; start: %s ; end: %s", _part.name, _part.id,
                  [d.name for d in req_disks],
                  boot, _part.req_primary,
                  _part.req_size, _part.req_grow,
                  _part.req_max_size, _part.req_start_sector,
                  _part.req_end_sector)
        free = None
        use_disk = None
        part_type = None
        growth = 0  # in sectors
        # loop through disks
        for _disk in req_disks:
            disklabel = disklabels[_disk.path]
            best = None
            current_free = free
            alignment = disklabel.get_alignment(size=_part.req_size)

            # for growable requests, we don't want to pass the current free
            # geometry to get_best_free_region -- this allows us to try the
            # best region from each disk and choose one based on the total
            # growth it allows
            if _part.req_grow:
                current_free = None

            log.debug("checking freespace on %s", _disk.name)

            if _part.req_start_sector is None:
                req_size = align_size_for_disklabel(_part.req_size, disklabel)
            else:
                # don't align size if start sector was specified
                req_size = _part.req_size

            if req_size != _part.req_size:
                log.debug("size %s rounded up to %s for disk %s",
                          _part.req_size, req_size, _disk.name)

            new_part_type = get_next_partition_type(disklabel.parted_disk)
            if new_part_type is None:
                # can't allocate any more partitions on this disk
                log.debug("no free partition slots on %s", _disk.name)
                continue

            if _part.req_primary and new_part_type != parted.PARTITION_NORMAL:
                if (disklabel.parted_disk.primaryPartitionCount <
                        disklabel.parted_disk.maxPrimaryPartitionCount):
                    # don't fail to create a primary if there are only three
                    # primary partitions on the disk (#505269)
                    new_part_type = parted.PARTITION_NORMAL
                else:
                    # we need a primary slot and none are free on this disk
                    log.debug("no primary slots available on %s", _disk.name)
                    continue
            elif _part.req_part_type is not None and \
                    new_part_type != _part.req_part_type:
                new_part_type = _part.req_part_type

            best = get_best_free_space_region(disklabel.parted_disk,
                                              new_part_type,
                                              req_size,
                                              start=_part.req_start_sector,
                                              best_free=current_free,
                                              boot=boot,
                                              grow=_part.req_grow,
                                              alignment=alignment)

            if best == free and not _part.req_primary and \
               new_part_type == parted.PARTITION_NORMAL:
                # see if we can do better with a logical partition
                log.debug("not enough free space for primary -- trying logical")
                new_part_type = get_next_partition_type(disklabel.parted_disk,
                                                        no_primary=True)
                if new_part_type:
                    best = get_best_free_space_region(disklabel.parted_disk,
                                                      new_part_type,
                                                      req_size,
                                                      start=_part.req_start_sector,
                                                      best_free=current_free,
                                                      boot=boot,
                                                      grow=_part.req_grow,
                                                      alignment=alignment)

            if best and free != best:
                update = True
                allocated = new_partitions[:new_partitions.index(_part) + 1]
                if any([p.req_grow for p in allocated]):
                    log.debug("evaluating growth potential for new layout")
                    new_growth = 0
                    for disk_path in disklabels.keys():
                        log.debug("calculating growth for disk %s", disk_path)
                        # Now we check, for growable requests, which of the two
                        # free regions will allow for more growth.

                        # set up chunks representing the disks' layouts
                        temp_parts = []
                        for _p in new_partitions[:new_partitions.index(_part)]:
                            if _p.disk.path == disk_path:
                                temp_parts.append(_p)

                        # add the current request to the temp disk to set up
                        # its parted_partition attribute with a base geometry
                        if disk_path == _disk.path:
                            _part_type = new_part_type
                            _free = best
                            if new_part_type == parted.PARTITION_EXTENDED and \
                               new_part_type != _part.req_part_type:
                                add_partition(disklabel, best, new_part_type,
                                              None)

                                _part_type = parted.PARTITION_LOGICAL

                                _free = get_best_free_space_region(disklabel.parted_disk,
                                                                   _part_type,
                                                                   req_size,
                                                                   start=_part.req_start_sector,
                                                                   boot=boot,
                                                                   grow=_part.req_grow,
                                                                   alignment=alignment)
                                if not _free:
                                    log.info("not enough space after adding "
                                             "extended partition for growth test")
                                    if new_part_type == parted.PARTITION_EXTENDED:
                                        e = disklabel.extended_partition
                                        disklabel.parted_disk.removePartition(e)

                                    continue

                            temp_part = None
                            try:
                                temp_part = add_partition(disklabel,
                                                          _free,
                                                          _part_type,
                                                          req_size,
                                                          _part.req_start_sector,
                                                          _part.req_end_sector)
                            except ArithmeticError as e:
                                log.debug("failed to allocate aligned partition "
                                          "for growth test")
                                continue

                            _part.parted_partition = temp_part
                            _part.disk = _disk
                            temp_parts.append(_part)

                        chunks = get_disk_chunks(all_disks[disk_path],
                                                 temp_parts, freespace)

                        # grow all growable requests
                        disk_growth = 0  # in sectors
                        disk_sector_size = Size(disklabels[disk_path].sector_size)
                        for chunk in chunks:
                            chunk.grow_requests()
                            # record the growth for this layout
                            new_growth += chunk.growth
                            disk_growth += chunk.growth
                            for req in chunk.requests:
                                log.debug("request %d (%s) growth: %d (%s) "
                                          "size: %s",
                                          req.device.id,
                                          req.device.name,
                                          req.growth,
                                          sectors_to_size(req.growth,
                                                          disk_sector_size),
                                          sectors_to_size(req.growth + req.base,
                                                          disk_sector_size))
                        log.debug("disk %s growth: %d (%s)",
                                  disk_path, disk_growth,
                                  sectors_to_size(disk_growth,
                                                  disk_sector_size))

                    if temp_part:
                        disklabel.parted_disk.removePartition(temp_part)
                    _part.parted_partition = None
                    _part.disk = None

                    if new_part_type == parted.PARTITION_EXTENDED:
                        e = disklabel.extended_partition
                        disklabel.parted_disk.removePartition(e)

                    log.debug("total growth: %d sectors", new_growth)

                    # update the chosen free region unless the previous
                    # choice yielded greater total growth
                    if free is not None and new_growth <= growth:
                        log.debug("keeping old free: %d <= %d", new_growth,
                                  growth)
                        update = False
                    else:
                        growth = new_growth

                if update:
                    # now we know we are choosing a new free space,
                    # so update the disk and part type
                    log.debug("updating use_disk to %s, type: %s",
                              _disk.name, new_part_type)
                    part_type = new_part_type
                    use_disk = _disk
                    log.debug("new free: %d-%d / %s", best.start,
                              best.end,
                              Size(best.getLength(unit="B")))
                    log.debug("new free allows for %d sectors of growth", growth)
                    free = best

            if free and boot:
                # if this is a bootable partition we want to
                # use the first freespace region large enough
                # to satisfy the request
                log.debug("found free space for bootable request")
                break

        if free is None:
            raise PartitioningError(_("Unable to allocate requested partition scheme."))

        _disk = use_disk
        disklabel = _disk.format
        if _part.req_start_sector is None:
            aligned_size = align_size_for_disklabel(_part.req_size, disklabel)
        else:
            # not aligned
            aligned_size = _part.req_size

        # create the extended partition if needed
        if part_type == parted.PARTITION_EXTENDED and \
           part_type != _part.req_part_type:
            log.debug("creating extended partition")
            ext = add_partition(disklabel, free, part_type, None)

            # extedned partition took all free space - make the size request smaller
            if aligned_size > (ext.geometry.length - disklabel.alignment.grainSize) * disklabel.sector_size:
                log.debug("not enough free space after creating extended "
                          "partition - shrinking the logical partition")
                aligned_size = aligned_size - (disklabel.alignment.grainSize * disklabel.sector_size)

            # now the extended partition exists, so set type to logical
            part_type = parted.PARTITION_LOGICAL

            # recalculate freespace
            log.debug("recalculating free space")
            free = get_best_free_space_region(disklabel.parted_disk,
                                              part_type,
                                              aligned_size,
                                              start=_part.req_start_sector,
                                              boot=boot,
                                              grow=_part.req_grow,
                                              alignment=disklabel.alignment)
            if not free:
                raise PartitioningError(_("not enough free space after "
                                          "creating extended partition"))

        try:
            partition = add_partition(disklabel, free, part_type, aligned_size,
                                      _part.req_start_sector, _part.req_end_sector)
        except ArithmeticError:
            raise PartitioningError(_("failed to allocate aligned partition"))

        log.debug("created partition %s of %s and added it to %s",
                  partition.getDeviceNodeName(),
                  Size(partition.getLength(unit="B")),
                  disklabel.device)

        # this one sets the name
        _part.parted_partition = partition
        _part.disk = _disk

        # parted modifies the partition in the process of adding it to
        # the disk, so we need to grab the latest version...
        _part.parted_partition = disklabel.parted_disk.getPartitionByPath(_part.path)


class Request(object):

    """ A partition request.

        Request instances are used for calculating how much to grow
        partitions.
    """

    def __init__(self, device):
        """
            :param device: the device being requested
            :type device: :class:`~.devices.StorageDevice`
        """
        self.device = device
        self.growth = 0                     # growth in sectors
        self.max_growth = 0                 # max growth in sectors
        self.done = not getattr(device, "req_grow", True)  # can we grow this
        # request more?
        self.base = 0                       # base sectors

    @property
    def reserve_request(self):
        """ Requested reserved fixed extra space for the request (in sectors) """

        # generic requests don't need any such extra space
        return 0

    @property
    def growable(self):
        """ True if this request is growable. """
        return getattr(self.device, "req_grow", True)

    @property
    def id(self):
        """ The id of the Device instance this request corresponds to. """
        return self.device.id

    def __repr__(self):
        s = ("%(type)s instance --\n"
             "id = %(id)s  name = %(name)s  growable = %(growable)s\n"
             "base = %(base)d  growth = %(growth)d  max_grow = %(max_grow)d\n"
             "done = %(done)s" %
             {"type": self.__class__.__name__, "id": self.id,
              "name": self.device.name, "growable": self.growable,
              "base": self.base, "growth": self.growth,
              "max_grow": self.max_growth, "done": self.done})
        return s


class PartitionRequest(Request):

    def __init__(self, partition):
        """
            :param partition: the partition being requested
            :type partition: :class:`~.devices.PartitionDevice`
        """
        super(PartitionRequest, self).__init__(partition)
        self.base = partition.parted_partition.geometry.length   # base sectors

        sector_size = Size(partition.parted_partition.disk.device.sectorSize)

        if partition.req_grow:
            req_format_max_size = min((size for size in (partition.req_max_size, partition.format.max_size)
                                       if size > 0), default=Size(0))
            limits = [l for l in (size_to_sectors(req_format_max_size, sector_size),
                                  partition.parted_partition.disk.maxPartitionLength) if l > 0]

            if limits:
                max_sectors = min(limits)
                self.max_growth = max_sectors - self.base
                if self.max_growth <= 0:
                    # max size is less than or equal to base, so we're done
                    self.done = True


class LVRequest(Request):

    def __init__(self, lv):
        """
            :param lv: the logical volume being requested
            :type lv: :class:`~.devices.LVMLogicalVolumeDevice`
        """
        super(LVRequest, self).__init__(lv)

        # Round up to nearest pe. For growable requests this will mean that
        # first growth is to fill the remainder of any unused extent.
        self.base = int(lv.vg.align(lv.size, roundup=True) // lv.vg.pe_size)

        if lv.req_grow:
            limits = [int(l // lv.vg.pe_size) for l in
                      (lv.vg.align(lv.req_max_size),
                       lv.vg.align(lv.format.max_size)) if l > Size(0)]

            if limits:
                max_units = min(limits)
                self.max_growth = max_units - self.base
                if self.max_growth <= 0:
                    # max size is less than or equal to base, so we're done
                    self.done = True

    @property
    def reserve_request(self):
        lv = self.device
        reserve = super(LVRequest, self).reserve_request
        if lv.cached:
            reserve += int(lv.vg.align(lv.cache.size, roundup=True) / lv.vg.pe_size)
        reserve += int(lv.vg.align(lv.metadata_vg_space_used, roundup=True) / lv.vg.pe_size)
        return reserve


class Chunk(object):

    """ A free region from which devices will be allocated """

    def __init__(self, length, requests=None):
        """
            :param length: the length of the chunk (units vary with subclass)
            :type length: int
            :keyword requests: list of requests to add
            :type requests: list of :class:`Request`
        """
        if not hasattr(self, "path"):
            self.path = None
        self.length = length
        self.pool = length                  # free unit count
        self.base = 0                       # sum of growable requests' base
        # sizes
        self.requests = []                  # list of Request instances
        if isinstance(requests, list):
            for req in requests:
                self.add_request(req)

        self.skip_list = []

    def __repr__(self):
        s = ("%(type)s instance --\n"
             "device = %(device)s  length = %(length)d  size = %(size)s\n"
             "remaining = %(rem)d  pool = %(pool)d" %
             {"type": self.__class__.__name__, "device": self.path,
              "length": self.length, "size": self.length_to_size(self.length),
              "pool": self.pool, "rem": self.remaining})

        return s

    # Force str and unicode types in case path is unicode
    def _to_string(self):
        s = "%d on %s" % (self.length, self.path)
        return s

    def __str__(self):
        return stringize(self._to_string())

    def __unicode__(self):
        return unicodeize(self._to_string())

    def add_request(self, req):
        """ Add a request to this chunk.

            :param req: the request to add
            :type req: :class:`Request`
        """
        log.debug("adding request %d to chunk %s", req.device.id, self)

        self.requests.append(req)
        self.pool -= req.base
        self.pool -= req.reserve_request

        if not req.done:
            self.base += req.base

    def reclaim(self, request, amount):
        """ Reclaim units from a request and return them to the pool.

            :param request: the request to reclaim units from
            :type request: :class:`Request`
            :param amount: number of units to reclaim from the request
            :type amount: int
            :raises: ValueError
            :returns: None
        """
        log.debug("reclaim: %s %d (%s)", request, amount, self.length_to_size(amount))
        if request.growth < amount:
            log.error("tried to reclaim %d from request with %d of growth",
                      amount, request.growth)
            raise ValueError(_("cannot reclaim more than request has grown"))

        request.growth -= amount
        self.pool += amount

        # put this request in the skip list so we don't try to grow it the
        # next time we call grow_requests to allocate the newly re-acquired pool
        if request not in self.skip_list:
            self.skip_list.append(request)

    @property
    def growth(self):
        """ Sum of growth for all requests in this chunk. """
        return sum(r.growth for r in self.requests)

    @property
    def has_growable(self):
        """ True if this chunk contains at least one growable request. """
        for req in self.requests:
            if req.growable:
                return True
        return False

    @property
    def remaining(self):
        """ Number of requests still being grown in this chunk. """
        return len([d for d in self.requests if not d.done])

    @property
    def done(self):
        """ True if we are finished growing all requests in this chunk. """
        return self.remaining == 0 or self.pool == 0

    def max_growth(self, req):
        return req.max_growth

    def length_to_size(self, length):
        return length

    def size_to_length(self, size):
        return size

    def trim_over_grown_request(self, req, base=None):
        """ Enforce max growth and return extra units to the pool.

            :param req: the request to trim
            :type req: :class:`Request`
            :keyword base: base unit count to adjust if req is done growing
            :type base: int
            :returns: the new base or None if no base was given
            :rtype: int or None
        """
        max_growth = self.max_growth(req)
        if max_growth and req.growth >= max_growth:
            if req.growth > max_growth:
                # we've grown beyond the maximum. put some back.
                extra = req.growth - max_growth
                log.debug("taking back %d (%s) from %d (%s)",
                          extra, self.length_to_size(extra),
                          req.device.id, req.device.name)
                self.pool += extra
                req.growth = max_growth

            # We're done growing this request, so it no longer
            # factors into the growable base used to determine
            # what fraction of the pool each request gets.
            if base is not None:
                base -= req.base
            req.done = True

        return base

    def sort_requests(self):
        pass

    def grow_requests(self, uniform=False):
        """ Calculate growth amounts for requests in this chunk.

            :keyword uniform: grow requests uniformly instead of proportionally
            :type uniform: bool

            The default mode of growth is as follows: given a total number of
            available units, requests receive an allotment proportional to their
            base sizes. That means a request with base size 1000 will grow four
            times as fast as a request with base size 250.

            Under uniform growth, all requests receive an equal portion of the
            free units.
        """
        log.debug("Chunk.grow_requests: %r", self)

        self.sort_requests()
        for req in self.requests:
            log.debug("req: %r", req)

        # we use this to hold the base for the next loop through the
        # chunk's requests since we want the base to be the same for
        # all requests in any given growth iteration
        new_base = self.base
        last_pool = 0  # used to track changes to the pool across iterations
        while not self.done and self.pool and last_pool != self.pool:
            last_pool = self.pool    # to keep from getting stuck
            self.base = new_base
            if uniform:
                growth = int(last_pool / self.remaining)

            log.debug("%d requests and %s (%s) left in chunk",
                      self.remaining, self.pool, self.length_to_size(self.pool))
            for p in self.requests:
                if p.done or p in self.skip_list:
                    continue

                if not uniform:
                    # Each request is allocated free units from the pool
                    # based on the relative _base_ sizes of the remaining
                    # growable requests.
                    share = Decimal(p.base) / Decimal(self.base)
                    growth = int(share * last_pool)  # truncate, don't round

                p.growth += growth
                self.pool -= growth
                log.debug("adding %s (%s) to %d (%s)",
                          growth, self.length_to_size(growth),
                          p.device.id, p.device.name)

                new_base = self.trim_over_grown_request(p, base=new_base)
                log.debug("new grow amount for request %d (%s) is %s "
                          "units, or %s",
                          p.device.id, p.device.name, p.growth,
                          self.length_to_size(p.growth))

        if self.pool:
            # allocate any leftovers in pool to the first partition
            # that can still grow
            for p in self.requests:
                if p.done or p in self.skip_list:
                    continue

                growth = self.pool
                p.growth += growth
                self.pool = 0
                log.debug("adding %s (%s) to %d (%s)",
                          growth, self.length_to_size(growth),
                          p.device.id, p.device.name)

                self.trim_over_grown_request(p)
                log.debug("new grow amount for request %d (%s) is %s "
                          "units, or %s",
                          p.device.id, p.device.name, p.growth,
                          self.length_to_size(p.growth))

                if self.pool == 0:
                    break

        # requests that were skipped over this time through are back on the
        # table next time
        self.skip_list = []


class DiskChunk(Chunk):

    """ A free region on disk from which partitions will be allocated """

    def __init__(self, geometry, requests=None):
        """
            :param geometry: the free region this chunk represents
            :type geometry: :class:`parted.Geometry`
            :keyword requests: list of requests to add initially
            :type requests: list of :class:`PartitionRequest`

            .. note::

                We will limit partition growth based on disklabel limitations
                for partition end sector, so a 10TB disk with an msdos disklabel
                will be treated like a 2TiB disk.

            .. note::

                If you plan to allocate aligned partitions you should pass in an
                aligned geometry instance.

        """
        self.geometry = geometry            # parted.Geometry
        self.sector_size = Size(self.geometry.device.sectorSize)
        self.path = self.geometry.device.path
        super(DiskChunk, self).__init__(self.geometry.length, requests=requests)

    def __repr__(self):
        s = super(DiskChunk, self).__str__()
        s += (" start = %(start)d  end = %(end)d\n"
              "sector_size = %(sector_size)s\n" %
              {"start": self.geometry.start, "end": self.geometry.end,
               "sector_size": self.sector_size})
        return s

    # Force str and unicode types in case path is unicode
    def _to_string(self):
        s = "%d (%d-%d) on %s" % (self.length, self.geometry.start,
                                  self.geometry.end, self.path)
        return s

    def __str__(self):
        return stringize(self._to_string())

    def __unicode__(self):
        return unicodeize(self._to_string())

    def add_request(self, req):
        """ Add a request to this chunk.

            :param req: the request to add
            :type req: :class:`PartitionRequest`
        """
        if not isinstance(req, PartitionRequest):
            raise ValueError(_("DiskChunk requests must be of type "
                               "PartitionRequest"))

        if not self.requests:
            # when adding the first request to the chunk, adjust the pool
            # size to reflect any disklabel-specific limits on end sector
            max_sector = req.device.parted_partition.disk.maxPartitionStartSector
            chunk_end = min(max_sector, self.geometry.end)
            if chunk_end <= self.geometry.start:
                # this should clearly never be possible, but if the chunk's
                # start sector is beyond the maximum allowed end sector, we
                # cannot continue
                log.error("chunk start sector is beyond disklabel maximum")
                raise PartitioningError(_("partitions allocated outside "
                                          "disklabel limits"))

            new_pool = chunk_end - self.geometry.start + 1
            if new_pool != self.pool:
                log.debug("adjusting pool to %d based on disklabel limits", new_pool)
                self.pool = new_pool

        super(DiskChunk, self).add_request(req)

    def max_growth(self, req):
        """ Return the maximum possible growth for a request.

            :param req: the request
            :type req: :class:`PartitionRequest`
        """
        req_end = req.device.parted_partition.geometry.end
        req_start = req.device.parted_partition.geometry.start

        # Establish the current total number of sectors of growth for requests
        # that lie before this one within this chunk. We add the total count
        # to this request's end sector to obtain the end sector for this
        # request, including growth of earlier requests but not including
        # growth of this request. Maximum growth values are obtained using
        # this end sector and various values for maximum end sector.
        growth = 0
        for request in self.requests:
            if request.device.parted_partition.geometry.start < req_start:
                growth += request.growth
        req_end += growth

        # obtain the set of possible maximum sectors-of-growth values for this
        # request and use the smallest
        limits = []

        # disklabel-specific maximum sector
        max_sector = req.device.parted_partition.disk.maxPartitionStartSector
        limits.append(max_sector - req_end)

        # 2TB limit on bootable partitions, regardless of disklabel
        if req.device.req_bootable:
            max_boot = size_to_sectors(Size("2 TiB"), self.sector_size)
            limits.append(max_boot - req_end)

        # request-specific maximum (see Request.__init__, above, for details)
        if req.max_growth:
            limits.append(req.max_growth)

        max_growth = min(limits)
        return max_growth

    def length_to_size(self, length):
        return sectors_to_size(length, self.sector_size)

    def size_to_length(self, size):
        return size_to_sectors(size, self.sector_size)

    def sort_requests(self):
        # sort the partitions by start sector
        self.requests.sort(key=lambda r: r.device.parted_partition.geometry.start)


class VGChunk(Chunk):

    """ A free region in an LVM VG from which LVs will be allocated """

    def __init__(self, vg, requests=None):
        """
            :param vg: the volume group whose free space this chunk represents
            :type vg: :class:`~.devices.LVMVolumeGroupDevice`
            :keyword requests: list of requests to add initially
            :type requests: list of :class:`LVRequest`
        """
        self.vg = vg
        self.path = vg.path
        usable_extents = vg.extents - int(vg.align(vg.reserved_space, roundup=True) / vg.pe_size)
        super(VGChunk, self).__init__(usable_extents, requests=requests)

    def add_request(self, req):
        """ Add a request to this chunk.

            :param req: the request to add
            :type req: :class:`LVRequest`
        """
        if not isinstance(req, LVRequest):
            raise ValueError(_("VGChunk requests must be of type "
                               "LVRequest"))

        super(VGChunk, self).add_request(req)

    def length_to_size(self, length):
        return self.vg.pe_size * length

    def size_to_length(self, size):
        return int(size / self.vg.pe_size)

    def sort_requests(self):
        # sort the partitions by start sector
        self.requests.sort(key=_lv_compare_key)


class ThinPoolChunk(VGChunk):

    """ A free region in an LVM thin pool from which LVs will be allocated """

    def __init__(self, pool, requests=None):
        """
            :param pool: the thin pool whose free space this chunk represents
            :type pool: :class:`~.devices.LVMLogicalVolumeDevice`
            :keyword requests: list of requests to add initially
            :type requests: list of :class:`LVRequest`
        """
        self.vg = pool.vg   # only used for align, &c
        self.path = pool.path
        usable_extents = (pool.size / pool.vg.pe_size)
        super(VGChunk, self).__init__(usable_extents, requests=requests)  # pylint: disable=bad-super-call


def get_disk_chunks(disk, partitions, free):
    """ Return a list of Chunk instances representing a disk.

        :param disk: the disk
        :type disk: :class:`~.devices.StorageDevice`
        :param partitions: list of partitions
        :type partitions: list of :class:`~.devices.PartitionDevice`
        :param free: list of free regions
        :type free: list of :class:`parted.Geometry`
        :returns: list of chunks representing the disk
        :rtype: list of :class:`DiskChunk`

        Partitions and free regions not on the specified disk are ignored.

        Chunks contain an aligned version of the free region's geometry.
    """
    # list of all new partitions on this disk
    disk_parts = [p for p in partitions if p.disk == disk and not p.exists]
    disk_free = [f for f in free if f.device.path == disk.path]

    chunks = []
    for f in disk_free[:]:
        # Align the geometry so we have a realistic view of the free space.
        # alignUp and alignDown can align in the reverse direction if the only
        # aligned sector within the geometry is in that direction, so we have to
        # also check that the resulting aligned geometry has a non-zero length.
        # (It is possible that both will align to the same sector in a small
        #  enough region.)
        try:
            size = sectors_to_size(f.length, disk.format.sector_size)
            alignment = disk.format.get_alignment(size=size)
            end_alignment = disk.format.get_end_alignment(alignment=alignment)
        except AlignmentError:
            disk_free.remove(f)
            continue

        al_start = alignment.alignUp(f, f.start)
        al_end = end_alignment.alignDown(f, f.end)
        if al_start >= al_end:
            disk_free.remove(f)
            continue
        geom = parted.Geometry(device=f.device,
                               start=al_start,
                               end=al_end)
        if geom.length < alignment.grainSize:
            disk_free.remove(f)
            continue

        chunks.append(DiskChunk(geom))

    for p in disk_parts:
        if p.is_extended:
            # handle extended partitions specially since they are
            # indeed very special
            continue

        for i, f in enumerate(disk_free):
            if f.contains(p.parted_partition.geometry):
                chunks[i].add_request(PartitionRequest(p))
                break

    return chunks


class TotalSizeSet(object):

    """ Set of device requests with a target combined size.

        This will be handled by growing the requests until the desired combined
        size has been achieved.
    """

    def __init__(self, devices, size):
        """
            :param devices: the set of devices
            :type devices: list of :class:`~.devices.PartitionDevice`
            :param size: the target combined size
            :type size: :class:`~.size.Size`
        """
        self.devices = []
        for device in devices:
            if isinstance(device, LUKSDevice):
                partition = device.slave
            else:
                partition = device

            self.devices.append(partition)

        self.size = size

        self.requests = []

        self.allocated = sum((d.req_base_size for d in self.devices), Size(0))
        log.debug("set.allocated = %d", self.allocated)

    def allocate(self, amount):
        log.debug("allocating %d to TotalSizeSet with %d/%d (%d needed)",
                  amount, self.allocated, self.size, self.needed)
        self.allocated += amount

    @property
    def needed(self):
        return self.size - self.allocated

    def deallocate(self, amount):
        log.debug("deallocating %d from TotalSizeSet with %d/%d (%d needed)",
                  amount, self.allocated, self.size, self.needed)
        self.allocated -= amount


class SameSizeSet(object):

    """ Set of device requests with a common target size. """

    def __init__(self, devices, size, grow=False, max_size=None):
        """
            :param devices: the set of devices
            :type devices: list of :class:`~.devices.PartitionDevice`
            :param size: target size for each device/request
            :type size: :class:`~.size.Size`
            :keyword grow: whether the devices can be grown
            :type grow: bool
            :keyword max_size: the maximum size for growable devices
            :type max_size: :class:`~.size.Size`
        """
        self.devices = []
        for device in devices:
            if isinstance(device, LUKSDevice):
                partition = device.slave
            else:
                partition = device

            self.devices.append(partition)

        self.size = size / len(devices)
        self.grow = grow
        self.max_size = max_size

        self.requests = []


def manage_size_sets(size_sets, chunks):
    growth_by_request = {}
    requests_by_device = {}
    chunks_by_request = {}
    for chunk in chunks:
        for request in chunk.requests:
            requests_by_device[request.device] = request
            chunks_by_request[request] = chunk
            growth_by_request[request] = 0

    for i in range(2):
        reclaimed = dict([(chunk, 0) for chunk in chunks])
        for ss in size_sets:
            if isinstance(ss, TotalSizeSet):
                # TotalSizeSet members are trimmed to achieve the requested
                # total size
                log.debug("set: %s %d/%d", [d.name for d in ss.devices],
                          ss.allocated, ss.size)

                for device in ss.devices:
                    request = requests_by_device[device]
                    chunk = chunks_by_request[request]
                    new_growth = request.growth - growth_by_request[request]
                    ss.allocate(chunk.length_to_size(new_growth))

                # decide how much to take back from each request
                # We may assume that all requests have the same base size.
                # We're shooting for a roughly equal distribution by trimming
                # growth from the requests that have grown the most first.
                requests = sorted([requests_by_device[d] for d in ss.devices],
                                  key=lambda r: r.growth, reverse=True)
                needed = ss.needed
                for request in requests:
                    chunk = chunks_by_request[request]
                    log.debug("%s", request)
                    log.debug("needed: %d", ss.needed)

                    if ss.needed < 0:
                        # it would be good to take back some from each device
                        # instead of taking all from the last one(s)
                        extra = -chunk.size_to_length(needed) // len(ss.devices)
                        if extra > request.growth and i == 0:
                            log.debug("not reclaiming from this request")
                            continue
                        else:
                            extra = min(extra, request.growth)

                        reclaimed[chunk] += extra
                        chunk.reclaim(request, extra)
                        ss.deallocate(chunk.length_to_size(extra))

                    if ss.needed <= 0:
                        request.done = True

            elif isinstance(ss, SameSizeSet):
                # SameSizeSet members all have the same size as the smallest
                # member
                requests = [requests_by_device[d] for d in ss.devices]
                _min_growth = min([r.growth for r in requests])
                log.debug("set: %s %d", [d.name for d in ss.devices], ss.size)
                log.debug("min growth is %d", _min_growth)
                for request in requests:
                    chunk = chunks_by_request[request]
                    _max_growth = chunk.size_to_length(ss.size) - request.base
                    log.debug("max growth for %s is %d", request, _max_growth)
                    min_growth = max(min(_min_growth, _max_growth), 0)
                    if request.growth > min_growth:
                        extra = request.growth - min_growth
                        reclaimed[chunk] += extra
                        chunk.reclaim(request, extra)
                        request.done = True
                    elif request.growth == min_growth:
                        request.done = True

        # store previous growth amounts so we know how much was allocated in
        # the latest grow_requests call
        for request in growth_by_request.keys():
            growth_by_request[request] = request.growth

        for chunk in chunks:
            if reclaimed[chunk] and not chunk.done:
                chunk.grow_requests()


def grow_partitions(disks, partitions, free, size_sets=None):
    """ Grow all growable partition requests.

        Partitions have already been allocated from chunks of free space on
        the disks. This function does not modify the ordering of partitions
        or the free chunks from which they are allocated.

        Free space within a given chunk is allocated to each growable
        partition allocated from that chunk in an amount corresponding to
        the ratio of that partition's base size to the sum of the base sizes
        of all growable partitions allocated from the chunk.

        :param disks: all usable disks
        :type disks: list of :class:`~.devices.StorageDevice`
        :param partitions: all partitions
        :type partitions: list of :class:`~.devices.PartitionDevice`
        :param free: all free regions on disks
        :type free: list of :class:`parted.Geometry`
        :keyword size_sets: list of size-related partition sets
        :type size_sets: list of :class:`TotalSizeSet` or :class:`SameSizeSet`
        :returns: :const:`None`
    """
    log.debug("grow_partitions: disks=%s, partitions=%s",
              [d.name for d in disks],
              ["%s(id %d)" % (p.name, p.id) for p in partitions])
    all_growable = [p for p in partitions if p.req_grow]
    if not all_growable:
        log.debug("no growable partitions")
        return

    if size_sets is None:
        size_sets = []

    log.debug("growable partitions are %s", [p.name for p in all_growable])

    #
    # collect info about each disk and the requests it contains
    #
    chunks = []
    for disk in disks:
        # list of free space regions on this disk prior to partition allocation
        disk_free = [f for f in free if f.device.path == disk.path]
        if not disk_free:
            log.debug("no free space on %s", disk.name)
            continue

        disk_chunks = get_disk_chunks(disk, partitions, disk_free)
        log.debug("disk %s has %d chunks", disk.name, len(disk_chunks))
        chunks.extend(disk_chunks)

    #
    # grow the partitions in each chunk as a group
    #
    for chunk in chunks:
        if not chunk.has_growable:
            # no growable partitions in this chunk
            continue

        chunk.grow_requests()

    # adjust set members' growth amounts as needed
    manage_size_sets(size_sets, chunks)

    for disk in disks:
        log.debug("growing partitions on %s", disk.name)
        for chunk in chunks:
            if chunk.path != disk.path:
                continue

            if not chunk.has_growable:
                # no growable partitions in this chunk
                continue

            # recalculate partition geometries
            disklabel = disk.format
            start = chunk.geometry.start
            default_alignment = disklabel.get_alignment()

            # find any extended partition on this disk
            extended_geometry = getattr(disklabel.extended_partition,
                                        "geometry",
                                        None)  # parted.Geometry

            # align start sector as needed
            if not default_alignment.isAligned(chunk.geometry, start):
                start = default_alignment.alignUp(chunk.geometry, start)
            new_partitions = []
            for p in chunk.requests:
                ptype = p.device.parted_partition.type
                log.debug("partition %s (%d): %s", p.device.name,
                          p.device.id, ptype)
                if ptype == parted.PARTITION_EXTENDED:
                    continue

                new_length = p.base + p.growth
                alignment = disklabel.get_alignment(size=chunk.length_to_size(new_length))
                end_alignment = disklabel.get_end_alignment(alignment=alignment)
                # XXX since we need one metadata sector before each
                #     logical partition we burn one logical block to
                #     safely align the start of each logical partition
                if ptype == parted.PARTITION_LOGICAL:
                    start += alignment.grainSize

                end = start + new_length - 1
                # align end sector as needed
                if not end_alignment.isAligned(chunk.geometry, end):
                    end = end_alignment.alignDown(chunk.geometry, end)
                new_geometry = parted.Geometry(device=disklabel.parted_device,
                                               start=start,
                                               end=end)
                log.debug("new geometry for %s: %s", p.device.name,
                          new_geometry)
                start = end + 1
                new_partition = parted.Partition(disk=disklabel.parted_disk,
                                                 type=ptype,
                                                 geometry=new_geometry)
                new_partitions.append((new_partition, p.device))

            # remove all new partitions from this chunk
            remove_new_partitions([disk], [r.device for r in chunk.requests],
                                  partitions)
            log.debug("back from remove_new_partitions")

            # adjust the extended partition as needed
            # we will ony resize an extended partition that we created
            log.debug("extended: %s", extended_geometry)
            if extended_geometry and \
               chunk.geometry.contains(extended_geometry):
                log.debug("setting up new geometry for extended on %s", disk.name)
                ext_start = 0
                for (partition, device) in new_partitions:
                    if partition.type != parted.PARTITION_LOGICAL:
                        continue

                    if not ext_start or partition.geometry.start < ext_start:
                        # account for the logical block difference in start
                        # sector for the extended -v- first logical
                        # (partition.geometry.start is already aligned)
                        ext_start = partition.geometry.start - default_alignment.grainSize

                new_geometry = parted.Geometry(device=disklabel.parted_device,
                                               start=ext_start,
                                               end=chunk.geometry.end)
                log.debug("new geometry for extended: %s", new_geometry)
                new_extended = parted.Partition(disk=disklabel.parted_disk,
                                                type=parted.PARTITION_EXTENDED,
                                                geometry=new_geometry)
                ptypes = [p.type for (p, d) in new_partitions]
                for pt_idx, ptype in enumerate(ptypes):
                    if ptype == parted.PARTITION_LOGICAL:
                        new_partitions.insert(pt_idx, (new_extended, None))
                        break

            # add the partitions with their new geometries to the disk
            for (partition, device) in new_partitions:
                if device:
                    name = device.name
                else:
                    # If there was no extended partition on this disk when
                    # do_partitioning was called we won't have a
                    # PartitionDevice instance for it.
                    name = partition.getDeviceNodeName()

                log.debug("setting %s new geometry: %s", name,
                          partition.geometry)
                constraint = parted.Constraint(exactGeom=partition.geometry)
                disklabel.parted_disk.addPartition(partition=partition,
                                                   constraint=constraint)
                path = partition.path
                if device:
                    # set the device's name
                    device.parted_partition = partition
                    # without this, the path attr will be a basename. eek.
                    device.disk = disk

                    # make sure we store the disk's version of the partition
                    newpart = disklabel.parted_disk.getPartitionByPath(path)
                    device.parted_partition = newpart


def lv_compare(lv1, lv2):
    """ More specifically defined lvs come first.

        < 1 => x < y
          0 => x == y
        > 1 => x > y
    """
    if not isinstance(lv1, Device):
        lv1 = lv1.device
    if not isinstance(lv2, Device):
        lv2 = lv2.device

    ret = 0

    # larger requests go to the front of the list
    ret -= compare(lv1.size, lv2.size) * 100

    # fixed size requests to the front
    ret += compare(lv1.req_grow, lv2.req_grow) * 50

    # potentially larger growable requests go to the front
    if lv1.req_grow and lv2.req_grow:
        if not lv1.req_max_size and lv2.req_max_size:
            ret -= 25
        elif lv1.req_max_size and not lv2.req_max_size:
            ret += 25
        else:
            ret -= compare(lv1.req_max_size, lv2.req_max_size) * 25

    if ret > 0:
        ret = 1
    elif ret < 0:
        ret = -1

    return ret

_lv_compare_key = functools.cmp_to_key(lv_compare)


def _apply_chunk_growth(chunk):
    """ grow the lvs by the amounts the VGChunk calculated """
    for req in chunk.requests:
        if not req.device.req_grow:
            continue

        size = chunk.length_to_size(req.base + req.growth)

        # Base is pe, which means potentially rounded up by as much as
        # pesize-1. As a result, you can't just add the growth to the
        # initial size.
        req.device.size = size


def grow_lvm(storage):
    """ Grow LVs according to the sizes of the PVs.

        Strategy for growth involving thin pools:
            - Applies to device factory class as well.
            - Overcommit is not allowed.
            - Pool lv's base size includes sizes of thin lvs within it.
            - Pool is grown along with other non-thin lvs.
            - Thin lvs within each pool are grown separately using the
              ThinPoolChunk class.
    """
    for vg in storage.vgs:
        total_free = vg.free_space
        if total_free < 0:
            # by now we have allocated the PVs so if there isn't enough
            # space in the VG we have a real problem
            raise PartitioningError(_("not enough space for LVM requests"))
        elif not total_free:
            log.debug("vg %s has no free space", vg.name)
            continue

        log.debug("vg %s: %s free ; lvs: %s", vg.name, total_free,
                  [l.lvname for l in vg.lvs])

        # don't include thin lvs in the vg's growth calculation
        fatlvs = [lv for lv in vg.lvs if lv not in vg.thinlvs]
        requests = []
        for lv in fatlvs:
            if lv in vg.thinpools:
                # make sure the pool's base size is at least the sum of its lvs'
                lv.req_size = max(lv.req_size, lv.used_space)
                lv.size = lv.req_size

        # establish sizes for the percentage-based requests (which are fixed)
        percentage_based_lvs = [lv for lv in vg.lvs if lv.req_percent]
        if sum(lv.req_percent for lv in percentage_based_lvs) > 100:
            raise ValueError("sum of percentages within a vg cannot exceed 100")

        percent_base = sum(vg.align(lv.req_size, roundup=False) / vg.pe_size
                           for lv in percentage_based_lvs)
        percentage_basis = vg.free_extents + percent_base
        for lv in percentage_based_lvs:
            new_extents = int(lv.req_percent * Decimal('0.01') * percentage_basis)
            # set req_size also so the request can also be growable if desired
            lv.size = lv.req_size = vg.pe_size * new_extents

        # grow regular lvs
        chunk = VGChunk(vg, requests=[LVRequest(l) for l in fatlvs])
        chunk.grow_requests()
        _apply_chunk_growth(chunk)

        # now that we have grown all thin pools (if any), let's calculate and
        # set their metadata size if not told otherwise
        for pool in vg.thinpools:
            orig_pmspare_size = vg.pmspare_size
            if not pool.exists and pool.metadata_size == Size(0):
                pool.autoset_md_size()
            if vg.pmspare_size != orig_pmspare_size:
                # pmspare size change caused by the above step, let's trade part
                # of pool's space for it
                pool.size -= vg.pmspare_size - orig_pmspare_size

        # now, grow thin lv requests within their respective pools
        for pool in vg.thinpools:
            requests = [LVRequest(l) for l in pool.lvs]
            thin_chunk = ThinPoolChunk(pool, requests)
            thin_chunk.grow_requests()
            _apply_chunk_growth(thin_chunk)<|MERGE_RESOLUTION|>--- conflicted
+++ resolved
@@ -373,13 +373,7 @@
     for disk in disks:
         # remove empty extended so it doesn't interfere
         extended = disk.format.extended_partition
-<<<<<<< HEAD
-        if extended and not disk.format.logical_partitions and \
-           (not flags.keep_empty_ext_partitions or
-                extended not in (p.parted_partition for p in all_partitions)):
-=======
         if _remove_extended(disk, extended):
->>>>>>> f319dd96
             log.debug("removing empty extended partition from %s", disk.name)
             disk.format.parted_disk.removePartition(extended)
 
