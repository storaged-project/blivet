--- conflicted
+++ resolved
@@ -22,11 +22,6 @@
 import abc
 import shutil
 
-<<<<<<< HEAD
-=======
-from six import add_metaclass
-
->>>>>>> 7b55d540
 from ..devicelibs.stratis import STRATIS_SERVICE, STRATIS_PATH
 from .. import util
 
@@ -327,26 +322,10 @@
             :returns: [] if the name of the plugin is loaded
             :rtype: list of str
         """
-<<<<<<< HEAD
-        # try to start the service first
-        ret = util.run_program(["systemctl", "start", resource.name])
-        if ret != 0:
-            return ["DBus service %s not available" % resource.name]
-
-        try:
-            avail = blockdev.utils.dbus_service_available(None, Gio.BusType.SYSTEM, self.dbus_name, self.dbus_path)
-        except blockdev.UtilsError:
-            return ["DBus service %s not available" % resource.name]
-        else:
-            if avail:
-                return []
-            else:
-=======
         if not self._service_available():
             # try to start the service first
             ret = util.run_program(["systemctl", "start", resource.name])
             if ret != 0:
->>>>>>> 7b55d540
                 return ["DBus service %s not available" % resource.name]
             # try again now when the service should be started
             else:
