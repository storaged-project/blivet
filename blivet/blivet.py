#
# Copyright (C) 2009-2015  Red Hat, Inc.
#
# This copyrighted material is made available to anyone wishing to use,
# modify, copy, or redistribute it subject to the terms and conditions of
# the GNU General Public License v.2, or (at your option) any later version.
# This program is distributed in the hope that it will be useful, but WITHOUT
# ANY WARRANTY expressed or implied, including the implied warranties of
# MERCHANTABILITY or FITNESS FOR A PARTICULAR PURPOSE.  See the GNU General
# Public License for more details.  You should have received a copy of the
# GNU General Public License along with this program; if not, write to the
# Free Software Foundation, Inc., 51 Franklin Street, Fifth Floor, Boston, MA
# 02110-1301, USA.  Any Red Hat trademarks that are incorporated in the
# source code or documentation are not subject to the GNU General Public
# License and may only be used or replicated with the express permission of
# Red Hat, Inc.
#
# Red Hat Author(s): Dave Lehman <dlehman@redhat.com>
#

import copy
import tempfile
import re
import shelve
import contextlib
import time
import functools
import six

from .storage_log import log_method_call, log_exception_info
from .devices import BTRFSSubVolumeDevice, BTRFSVolumeDevice
from .devices import LVMLogicalVolumeDevice, LVMVolumeGroupDevice
from .devices import MDRaidArrayDevice, PartitionDevice, TmpFSDevice, device_path_to_name
from .deviceaction import ActionCreateDevice, ActionCreateFormat, ActionDestroyDevice
from .deviceaction import ActionDestroyFormat, ActionResizeDevice, ActionResizeFormat
from .devicelibs.edd import get_edd_dict
from .devicelibs.btrfs import MAIN_VOLUME_ID
from .devicelibs.crypto import LUKS_METADATA_SIZE
from .errors import StorageError, DependencyError
from .size import Size
from .devicetree import DeviceTree
from .formats import get_default_filesystem_type
from .flags import flags
from .formats import get_format
from . import arch
from . import devicefactory
from . import __version__
from .threads import SynchronizedMeta
from .static_data import luks_data

import logging
log = logging.getLogger("blivet")


@six.add_metaclass(SynchronizedMeta)
class Blivet(object):

    """ Top-level class for managing storage configuration. """

    def __init__(self):
        # storage configuration variables
<<<<<<< HEAD
        self.encryption_passphrase = None
=======
        self.do_autopart = False
        self.clear_part_choice = None
        self.encrypted_autopart = False
        self.encryption_cipher = None
        self.escrow_certificates = {}
        self.autopart_escrow_cert = None
        self.autopart_add_backup_passphrase = False
        self.autopart_requests = []
>>>>>>> 77c1a865
        self.edd_dict = {}

        self.ignored_disks = []
        self.exclusive_disks = []
        self.disk_images = {}

        self.__luks_devs = {}
        self.size_sets = []
        self.set_default_fstype(get_default_filesystem_type())

        self._short_product_name = 'blivet'

        self._next_id = 0
        self._dump_file = "%s/storage.state" % tempfile.gettempdir()

        # these will both be empty until our reset method gets called
        self.devicetree = DeviceTree(ignored_disks=self.ignored_disks,
                                     exclusive_disks=self.exclusive_disks,
                                     disk_images=self.disk_images)
        self.roots = []

    @property
    def short_product_name(self):
        return self._short_product_name

    @short_product_name.setter
    def short_product_name(self, name):
        """ Change the (short) product name.
        :param name: The product name.
        :type name: string
        """
        log.debug("new short product name: %s", name)
        self._short_product_name = name

    def do_it(self, callbacks=None):
        """
        Commit queued changes to disk.

        :param callbacks: callbacks to be invoked when actions are executed
        :type callbacks: return value of the :func:`~.callbacks.create_new_callbacks_register`

        """

        self.devicetree.actions.process(callbacks=callbacks, devices=self.devices)

    @property
    def next_id(self):
        """ Used for creating unique placeholder names. """
        newid = self._next_id
        self._next_id += 1
        return newid

    def reset(self, cleanup_only=False):
        """ Reset storage configuration to reflect actual system state.

            This will cancel any queued actions and rescan from scratch but not
            clobber user-obtained information like passphrases, iscsi config, &c

            :keyword cleanup_only: prepare the tree only to deactivate devices
            :type cleanup_only: bool

            See :meth:`devicetree.Devicetree.populate` for more information
            about the cleanup_only keyword argument.
        """
        log.info("resetting Blivet (version %s) instance %s", __version__, self)

        self.devicetree.reset(ignored_disks=self.ignored_disks,
                              exclusive_disks=self.exclusive_disks,
                              disk_images=self.disk_images)
        self.devicetree.populate(cleanup_only=cleanup_only)
        self.edd_dict = get_edd_dict(self.partitioned)
        self.devicetree.edd_dict = self.edd_dict

        if flags.include_nodev:
            self.devicetree.handle_nodev_filesystems()

    @property
    def devices(self):
        """ A list of all the devices in the device tree. """
        devices = self.devicetree.devices
        devices.sort(key=lambda d: d.name)
        return devices

    @property
    def disks(self):
        """ A list of the disks in the device tree.

            Ignored disks are excluded, as are disks with no media present.

            This is based on the current state of the device tree and
            does not necessarily reflect the actual on-disk state of the
            system's disks.
        """
        disks = []
        for device in self.devicetree.devices:
            if device.is_disk:
                if not device.media_present:
                    log.info("Skipping disk: %s: No media present", device.name)
                    continue
                disks.append(device)
        disks.sort(key=self.compare_disks_key)
        return disks

    @property
    def partitioned(self):
        """ A list of the partitioned devices in the device tree.

            Ignored devices are not included, nor disks with no media present.

            Devices of types for which partitioning is not supported are also
            not included.

            This is based on the current state of the device tree and
            does not necessarily reflect the actual on-disk state of the
            system's disks.
        """
        partitioned = []
        for device in self.devicetree.devices:
            if not device.partitioned:
                continue

            if not device.media_present:
                log.info("Skipping device: %s: No media present", device.name)
                continue

            partitioned.append(device)

        partitioned.sort(key=lambda d: d.name)
        return partitioned

    @property
    def partitions(self):
        """ A list of the partitions in the device tree.

            This is based on the current state of the device tree and
            does not necessarily reflect the actual on-disk state of the
            system's disks.
        """
        partitions = [d for d in self.devices if isinstance(d, PartitionDevice)]
        partitions.sort(key=lambda d: d.name)
        return partitions

    @property
    def vgs(self):
        """ A list of the LVM Volume Groups in the device tree.

            This is based on the current state of the device tree and
            does not necessarily reflect the actual on-disk state of the
            system's disks.
        """
        vgs = [d for d in self.devices if d.type == "lvmvg"]
        vgs.sort(key=lambda d: d.name)
        return vgs

    @property
    def lvs(self):
        """ A list of the LVM Logical Volumes in the device tree.

            This is based on the current state of the device tree and
            does not necessarily reflect the actual on-disk state of the
            system's disks.
        """
        lvs = (d for d in self.devices if d.type in ("lvmlv", "lvmthinpool", "lvmthinlv"))
        return sorted(lvs, key=lambda d: d.name)

    @property
    def thinlvs(self):
        """ A list of the LVM Thin Logical Volumes in the device tree.

            This is based on the current state of the device tree and
            does not necessarily reflect the actual on-disk state of the
            system's disks.
        """
        thin = [d for d in self.devices if d.type == "lvmthinlv"]
        thin.sort(key=lambda d: d.name)
        return thin

    @property
    def thinpools(self):
        """ A list of the LVM Thin Pool Logical Volumes in the device tree.

            This is based on the current state of the device tree and
            does not necessarily reflect the actual on-disk state of the
            system's disks.
        """
        pools = [d for d in self.devices if d.type == "lvmthinpool"]
        pools.sort(key=lambda d: d.name)
        return pools

    @property
    def pvs(self):
        """ A list of the LVM Physical Volumes in the device tree.

            This is based on the current state of the device tree and
            does not necessarily reflect the actual on-disk state of the
            system's disks.
        """
        devices = self.devicetree.devices
        pvs = [d for d in devices if d.format.type == "lvmpv"]
        pvs.sort(key=lambda d: d.name)
        return pvs

    @property
    def mdarrays(self):
        """ A list of the MD arrays in the device tree.

            This is based on the current state of the device tree and
            does not necessarily reflect the actual on-disk state of the
            system's disks.
        """
        arrays = [d for d in self.devices if d.type == "mdarray"]
        arrays.sort(key=lambda d: d.name)
        return arrays

    @property
    def mdcontainers(self):
        """ A list of the MD containers in the device tree. """
        arrays = [d for d in self.devices if d.type == "mdcontainer"]
        arrays.sort(key=lambda d: d.name)
        return arrays

    @property
    def mdmembers(self):
        """ A list of the MD member devices in the device tree.

            This is based on the current state of the device tree and
            does not necessarily reflect the actual on-disk state of the
            system's disks.
        """
        devices = self.devicetree.devices
        members = [d for d in devices if d.format.type == "mdmember"]
        members.sort(key=lambda d: d.name)
        return members

    @property
    def btrfs_volumes(self):
        """ A list of the BTRFS volumes in the device tree.

            This is based on the current state of the device tree and
            does not necessarily reflect the actual on-disk state of the
            system's disks.
        """
        return sorted((d for d in self.devices if d.type == "btrfs volume"),
                      key=lambda d: d.name)

    @property
    def swaps(self):
        """ A list of the swap devices in the device tree.

            This is based on the current state of the device tree and
            does not necessarily reflect the actual on-disk state of the
            system's disks.
        """
        devices = self.devicetree.devices
        swaps = [d for d in devices if d.format.type == "swap"]
        swaps.sort(key=lambda d: d.name)
        return swaps

    @property
    def encryption_passphrase(self):
        return luks_data.encryption_passphrase

    @encryption_passphrase.setter
    def encryption_passphrase(self, value):
        luks_data.encryption_passphrase = value

    def save_passphrase(self, device):
        luks_data.save_passphrase(device)

    def recursive_remove(self, device):
        """ Remove a device after removing its dependent devices.

            If the device is not a leaf, all of its dependents are removed
            recursively until it is a leaf device. At that point the device is
            removed, unless it is a disk. If the device is a disk, its
            formatting is removed by no attempt is made to actually remove the
            disk device.
        """
        self.devicetree.recursive_remove(device)

    def initialize_disk(self, disk):
        """ (Re)initialize a disk by creating a disklabel on it.

            The disk should not contain any partitions except perhaps for a
            magic partitions on mac and sun disklabels. If the disk does contain
            partitions other than the disklabel-type-specific "magic" partitions
            ValueError will be raised.

            :param disk: the disk to initialize
            :type disk: :class:`~.devices.StorageDevice`
            :returns None:
            :raises: ValueError
        """
        # first, remove magic mac/sun partitions from the parted Disk
        if disk.partitioned:
            magic = disk.format.magic_partition_number
            expected = 0
            if magic:
                expected = 1
                # remove the magic partition
                for part in disk.children:
                    if part.parted_partition.number == magic:
                        log.debug("removing %s", part.name)
                        # We can't schedule the magic partition for removal
                        # because parted will not allow us to remove it from the
                        # disk. Still, we need it out of the devicetree.
                        self.devicetree._remove_device(part, modparent=False)

            if len(disk.format.partitions) > expected:
                raise ValueError("cannot initialize a disk that has partitions")

        # remove existing formatting from the disk
        destroy_action = ActionDestroyFormat(disk)
        self.devicetree.actions.add(destroy_action)

        # create a new disklabel on the disk
        new_label = get_format("disklabel", device=disk.path)
        create_action = ActionCreateFormat(disk, fmt=new_label)
        self.devicetree.actions.add(create_action)

    def remove_empty_extended_partitions(self):
        for disk in self.partitioned:
            log.debug("checking whether disk %s has an empty extended", disk.name)
            extended = disk.format.extended_partition
            logical_parts = disk.format.logical_partitions
            log.debug("extended is %s ; logicals is %s", extended, [p.getDeviceNodeName() for p in logical_parts])
            if extended and not logical_parts:
                log.debug("removing empty extended partition from %s", disk.name)
                extended_name = device_path_to_name(extended.getDeviceNodeName())
                extended = self.devicetree.get_device_by_name(extended_name)
                self.destroy_device(extended)

    def get_free_space(self, disks=None, partitions=None):
        """ Return a dict with free space info for each disk.

            The dict values are 2-tuples: (disk_free, fs_free). fs_free is
            space available by shrinking filesystems. disk_free is space not
            allocated to any partition.

            disks and partitions allow specifying a set of disks other than
            self.disks and partition values other than self.parttions.

            :keyword disks: overrides :attr:`disks`
            :type disks: list
            :keyword partitions: overrides :attr:`partitions`
            :type partitions: list
            :returns: dict with disk name keys and tuple (disk, fs) free values
            :rtype: dict

            .. note::

                The free space values are :class:`~.size.Size` instances.

        """
        if disks is None:
            disks = self.disks

        if partitions is None:
            partitions = self.partitions

        free = {}
        for disk in disks:
            disk_free = Size(0)
            fs_free = Size(0)
            if disk.partitioned:
                disk_free = disk.format.free
                for partition in (p for p in partitions if p.disk == disk):
                    if partition.format.exists and hasattr(partition.format, "free"):
                        fs_free += partition.format.free
            elif disk.format.exists and hasattr(disk.format, "free"):
                fs_free = disk.format.free
            elif disk.format.type is None:
                disk_free = disk.size

            free[disk.name] = (disk_free, fs_free)

        return free

    @property
    def names(self):
        """ A list of all of the known in-use device names. """
        return self.devicetree.names

    def device_deps(self, device):
        """ Return a list of the devices that depend on the specified device.

            :param device: the subtree root device
            :type device: :class:`~.devices.StorageDevice`
            :returns: list of dependent devices
            :rtype: list
        """
        return self.devicetree.get_dependent_devices(device)

    def new_partition(self, *args, **kwargs):
        """ Return a new (unallocated) PartitionDevice instance.

            :keyword fmt_type: format type
            :type fmt_type: str
            :keyword fmt_args: arguments for format constructor
            :type fmt_args: dict
            :keyword mountpoint: mountpoint for format (filesystem)
            :type mountpoint: str

            All other arguments are passed on to the
            :class:`~.devices.PartitionDevice` constructor.
        """
        if 'fmt_type' in kwargs:
            kwargs["fmt"] = get_format(kwargs.pop("fmt_type"),
                                       mountpoint=kwargs.pop("mountpoint",
                                                             None),
                                       **kwargs.pop("fmt_args", {}))

        if 'name' in kwargs:
            name = kwargs.pop("name")
        else:
            name = "req%d" % self.next_id

        return PartitionDevice(name, *args, **kwargs)

    def new_mdarray(self, *args, **kwargs):
        """ Return a new MDRaidArrayDevice instance.

            :keyword fmt_type: format type
            :type fmt_type: str
            :keyword fmt_args: arguments for format constructor
            :type fmt_args: dict
            :keyword mountpoint: mountpoint for format (filesystem)
            :type mountpoint: str
            :returns: the new md array device
            :rtype: :class:`~.devices.MDRaidArrayDevice`

            All other arguments are passed on to the
            :class:`~.devices.MDRaidArrayDevice` constructor.

            If a name is not specified, one will be generated based on the
            format type, mountpoint, hostname, and/or product name.
        """
        if 'fmt_type' in kwargs:
            kwargs["fmt"] = get_format(kwargs.pop("fmt_type"),
                                       mountpoint=kwargs.pop("mountpoint",
                                                             None),
                                       **kwargs.pop("fmt_args", {}))

        name = kwargs.pop("name", None)
        if name:
            safe_name = self.safe_device_name(name)
            if safe_name != name:
                log.warning("using '%s' instead of specified name '%s'",
                            safe_name, name)
                name = safe_name
        else:
            swap = getattr(kwargs.get("fmt"), "type", None) == "swap"
            mountpoint = getattr(kwargs.get("fmt"), "mountpoint", None)
            name = self.suggest_device_name(prefix=self.short_product_name,
                                            swap=swap,
                                            mountpoint=mountpoint)

        return MDRaidArrayDevice(name, *args, **kwargs)

    def new_vg(self, *args, **kwargs):
        """ Return a new LVMVolumeGroupDevice instance.

            :returns: the new volume group device
            :rtype: :class:`~.devices.LVMVolumeGroupDevice`

            All arguments are passed on to the
            :class:`~.devices.LVMVolumeGroupDevice` constructor.

            If a name is not specified, one will be generated based on the
            hostname, and/or product name.
        """
        pvs = kwargs.pop("parents", [])
        for pv in pvs:
            if pv not in self.devices:
                raise ValueError("pv is not in the device tree")

        name = kwargs.pop("name", None)
        if name:
            safe_name = self.safe_device_name(name)
            if safe_name != name:
                log.warning("using '%s' instead of specified name '%s'",
                            safe_name, name)
                name = safe_name
        else:
            name = self.suggest_container_name()

        if name in self.names:
            raise ValueError("name already in use")

        return LVMVolumeGroupDevice(name, pvs, *args, **kwargs)

    def new_lv(self, *args, **kwargs):
        """ Return a new LVMLogicalVolumeDevice instance.

            :keyword fmt_type: format type
            :type fmt_type: str
            :keyword fmt_args: arguments for format constructor
            :type fmt_args: dict
            :keyword mountpoint: mountpoint for format (filesystem)
            :type mountpoint: str
            :keyword thin_pool: whether to create a thin pool
            :type thin_pool: bool
            :keyword thin_volume: whether to create a thin volume
            :type thin_volume: bool
            :returns: the new device
            :rtype: :class:`~.devices.LVMLogicalVolumeDevice`

            All other arguments are passed on to the appropriate
            :class:`~.devices.LVMLogicalVolumeDevice` constructor.

            If a name is not specified, one will be generated based on the
            format type and/or mountpoint.

            .. note::

                If you are creating a thin volume, the parents kwarg should
                contain the pool -- not the vg.
        """
        thin_volume = kwargs.pop("thin_volume", False)
        thin_pool = kwargs.pop("thin_pool", False)
        parent = kwargs.get("parents", [None])[0]
        if thin_volume and parent:
            # kwargs["parents"] will contain the pool device, so...
            vg = parent.vg
        else:
            vg = parent

        if thin_volume:
            kwargs["seg_type"] = "thin"
        if thin_pool:
            kwargs["seg_type"] = "thin-pool"

        mountpoint = kwargs.pop("mountpoint", None)
        if 'fmt_type' in kwargs:
            kwargs["fmt"] = get_format(kwargs.pop("fmt_type"),
                                       mountpoint=mountpoint,
                                       **kwargs.pop("fmt_args", {}))

        name = kwargs.pop("name", None)
        if name:
            # make sure the specified name is sensible
            safe_vg_name = self.safe_device_name(vg.name)
            full_name = "%s-%s" % (safe_vg_name, name)
            safe_name = self.safe_device_name(full_name)
            if safe_name != full_name:
                new_name = safe_name[len(safe_vg_name) + 1:]
                log.warning("using '%s' instead of specified name '%s'",
                            new_name, name)
                name = new_name
        else:
            if kwargs.get("fmt") and kwargs["fmt"].type == "swap":
                swap = True
            else:
                swap = False

            prefix = ""
            if thin_pool:
                prefix = "pool"

            name = self.suggest_device_name(parent=vg,
                                            swap=swap,
                                            mountpoint=mountpoint,
                                            prefix=prefix)

        if "%s-%s" % (vg.name, name) in self.names:
            raise ValueError("name already in use")

        if thin_pool or thin_volume:
            cache_req = kwargs.pop("cache_request", None)
            if cache_req:
                raise ValueError("Creating cached thin volumes and pools is not supported")

        return LVMLogicalVolumeDevice(name, *args, **kwargs)

    def new_lv_from_lvs(self, vg, name, seg_type, from_lvs, **kwargs):
        """ Return a new LVMLogicalVolumeDevice created from other LVs

            :param vg: VG to create the new LV in
            :type vg: :class:`~.devices.lvm.LVMVolumeGroupDevice`
            :param str name: name of the new LV
            :param str seg_type: segment type of the new LV
            :param from_lvs: LVs to create the new LV from (in the (data_lv, metadata_lv) order)
            :type from_lvs: tuple of :class:`~.devices.lvm.LVMLogicalVolumeDevice`
            :rtype: :class:`~.devices.lvm.LVMLogicalVolumeDevice`

            All other arguments are passed on to the :class:`~.devices.lvm.LVMLogicalVolumeDevice`
            constructor.

        """
        # we need to remove the LVs from the devicetree because they are now
        # internal LVs of the new LV
        for lv in from_lvs:
            if lv in self.devicetree.devices:
                self.devicetree._remove_device(lv)
            else:
                raise ValueError("All LVs to construct a new one from have to be in the devicetree")

        return LVMLogicalVolumeDevice(name, parents=vg, seg_type=seg_type, from_lvs=from_lvs, **kwargs)

    def new_btrfs(self, *args, **kwargs):
        """ Return a new BTRFSVolumeDevice or BRFSSubVolumeDevice.

            :keyword fmt_args: arguments for format constructor
            :type fmt_args: dict
            :keyword mountpoint: mountpoint for format (filesystem)
            :type mountpoint: str
            :keyword subvol: whether this is a subvol (as opposed to a volume)
            :type subvol: bool
            :returns: the new device
            :rtype: :class:`~.devices.BTRFSDevice`

            All other arguments are passed on to the appropriate
            :class:`~.devices.BTRFSDevice` constructor.

            For volumes, the label is the same as the name. If a name/label is
            not specified, one will be generated based on the hostname and/or
            product name.

            .. note::

                If you are creating a subvolume, the parents kwarg should
                contain the volume you want to contain the subvolume.

        """
        log.debug("new_btrfs: args = %s ; kwargs = %s", args, kwargs)
        name = kwargs.pop("name", None)
        if args:
            name = args[0]

        mountpoint = kwargs.pop("mountpoint", None)

        fmt_args = kwargs.pop("fmt_args", {})
        fmt_args.update({"mountpoint": mountpoint})

        if kwargs.pop("subvol", False):
            dev_class = BTRFSSubVolumeDevice

            # set up the subvol name, using mountpoint if necessary
            if not name:
                # for btrfs this only needs to ensure the subvol name is not
                # already in use within the parent volume
                name = self.suggest_device_name(mountpoint=mountpoint)
            fmt_args["mountopts"] = "subvol=%s" % name
            fmt_args["subvolspec"] = name
            kwargs.pop("metadata_level", None)
            kwargs.pop("data_level", None)
            kwargs.pop("create_options", None)
        else:
            dev_class = BTRFSVolumeDevice
            # set up the volume label, using hostname if necessary
            if not name:
                name = self.suggest_container_name()
            if "label" not in fmt_args:
                fmt_args["label"] = name
            fmt_args["subvolspec"] = MAIN_VOLUME_ID

        # discard fmt_type since it's btrfs always
        kwargs.pop("fmt_type", None)

        # this is to avoid auto-scheduled format create actions
        device = dev_class(name, **kwargs)
        device.format = get_format("btrfs", **fmt_args)
        return device

    def new_btrfs_sub_volume(self, *args, **kwargs):
        """ Return a new BRFSSubVolumeDevice.

            :keyword fmt_args: arguments for format constructor
            :type fmt_args: dict
            :keyword mountpoint: mountpoint for format (filesystem)
            :type mountpoint: str
            :returns: the new device
            :rtype: :class:`~.devices.BTRFSSubVolumeDevice`

            All other arguments are passed on to the
            :class:`~.devices.BTRFSSubVolumeDevice` constructor.

            .. note::

                Since you are creating a subvolume, the parents kwarg should
                contain the volume you want to contain the subvolume.

        """
        kwargs["subvol"] = True
        return self.new_btrfs(*args, **kwargs)

    def new_tmp_fs(self, *args, **kwargs):
        """ Return a new TmpFSDevice. """
        return TmpFSDevice(*args, **kwargs)

    def create_device(self, device):
        """ Schedule creation of a device.

            :param device: the device to schedule creation of
            :type device: :class:`~.devices.StorageDevice`
            :rtype: None
        """
        action_create_dev = ActionCreateDevice(device)
        self.devicetree.actions.add(action_create_dev)

        is_snapshot = isinstance(device, LVMLogicalVolumeDevice) and device.is_snapshot_lv

        if device.format.type and not device.format_immutable and not is_snapshot:
            action_create_fmt = None
            try:
                action_create_fmt = ActionCreateFormat(device)
            except (ValueError, DependencyError) as e:
                # revert devicetree changes done so far
                self.devicetree.actions.remove(action_create_dev)
                raise e
            self.devicetree.actions.add(action_create_fmt)

    def destroy_device(self, device):
        """ Schedule destruction of a device.

            :param device: the device to schedule destruction of
            :type device: :class:`~.devices.StorageDevice`
            :rtype: None
        """
        if device.protected:
            raise ValueError("cannot modify protected device")

        if device.format.exists and device.format.type and \
           not device.format_immutable:
            # schedule destruction of any formatting while we're at it
            self.devicetree.actions.add(ActionDestroyFormat(device))

        action = ActionDestroyDevice(device)
        self.devicetree.actions.add(action)

    def format_device(self, device, fmt):
        """ Schedule formatting of a device.

            :param device: the device to create the formatting on
            :type device: :class:`~.devices.StorageDevice`
            :param fmt: the format to create on the device
            :type format: :class:`~.formats.DeviceFormat`
            :rtype: None

            A format destroy action will be scheduled first, so it is not
            necessary to create and schedule an
            :class:`~.deviceaction.ActionDestroyFormat` prior to calling this
            method.
        """
        if device.protected:
            raise ValueError("cannot modify protected device")

        destroy_ac = ActionDestroyFormat(device)
        create_ac = ActionCreateFormat(device, fmt)

        self.devicetree.actions.add(destroy_ac)
        try:
            self.devicetree.actions.add(create_ac)
        except Exception as e:
            # creating the format failed, revert the destroy action too
            self.devicetree.actions.remove(destroy_ac)
            raise e

    def reset_device(self, device):
        """ Cancel all scheduled actions and reset formatting.

            :param device: the device to reset
            :type device: :class:`~.devices.StorageDevice`
            :rtype: None
        """
        actions = self.devicetree.actions.find(device=device)
        for action in reversed(actions):
            self.devicetree.actions.remove(action)

        # make sure any random overridden attributes are reset
        device.format = copy.deepcopy(device.original_format)

    def resize_device(self, device, new_size):
        """ Schedule a resize of a device and its formatting, if any.

            :param device: the device to resize
            :type device: :class:`~.devices.StorageDevice`
            :param new_size: the new target size for the device
            :type new_size: :class:`~.size.Size`
            :rtype: None

            If the device has formatting that is recognized as being resizable
            an action will be scheduled to resize it as well.
        """
        if device.protected:
            raise ValueError("cannot modify protected device")

        actions = []

        if device.resizable:
            actions.append(ActionResizeDevice(device, new_size))

        if device.format.resizable:
            if device.format.type == "luks" and device.children:
                # resize the luks format
                actions.append(ActionResizeFormat(device, new_size - LUKS_METADATA_SIZE))

                luks_dev = device.children[0]
                if luks_dev.resizable:
                    # resize the luks device
                    actions.append(ActionResizeDevice(luks_dev, new_size - LUKS_METADATA_SIZE))

                if luks_dev.format.resizable:
                    # resize the format on the luks device
                    actions.append(ActionResizeFormat(luks_dev, new_size - LUKS_METADATA_SIZE))
            else:
                actions.append(ActionResizeFormat(device, new_size))

        if not actions:
            raise ValueError("device cannot be resized")

        # if this is a shrink, schedule the format resize first
        if new_size < device.size:
            actions.reverse()

        for action in actions:
            self.devicetree.actions.add(action)

    def safe_device_name(self, name):
        """ Convert a device name to something safe and return that.

            LVM limits lv names to 128 characters. I don't know the limits for
            the other various device types, so I'm going to pick a number so
            that we don't have to have an entire library to determine
            device name limits.
        """
        max_len = 96    # No, you don't need longer names than this. Really.
        tmp = name.strip()
        tmp = tmp.replace("/", "_")
        tmp = re.sub("[^0-9a-zA-Z._-]", "", tmp)

        # Remove any '-' or '_' prefixes
        tmp = re.sub("^[-_]*", "", tmp)

        # If all that's left is . or .., give up
        if tmp == "." or tmp == "..":
            return ""

        if len(tmp) > max_len:
            tmp = tmp[:max_len]

        return tmp

    def _get_container_name_template(self, prefix=None):
        return prefix or ""

    def suggest_container_name(self, prefix=""):
        """ Return a reasonable, unused device name.

            :keyword prefix: a prefix for the container name
            :returns: the suggested name
            :rtype: str
        """
        if not prefix:
            prefix = self.short_product_name

        template = self._get_container_name_template(prefix=prefix)
        names = self.names
        name = template
        if name in names:
            name = None
            for i in range(100):
                tmpname = "%s%02d" % (template, i,)
                if tmpname not in names:
                    name = tmpname
                    break

            if not name:
                log.error("failed to create device name based on template '%s'", template)
                raise RuntimeError("unable to find suitable device name")

        return name

    def suggest_device_name(self, parent=None, swap=None,
                            mountpoint=None, prefix=""):
        """ Return a suitable, unused name for a new device.

            :keyword parent: the parent device
            :type parent: :class:`~.devices.StorageDevice`
            :keyword swap: will this be a swap device
            :type swap: bool
            :keyword mountpoint: the device's mountpoint
            :type mountpoint: str
            :keyword prefix: device name prefix
            :type prefix: str
            :returns: the suggested name
            :rtype: str
        """
        body = ""
        if mountpoint:
            if mountpoint == "/":
                body = "root"
            else:
                body = mountpoint[1:].replace("/", "_")
        elif swap:
            body = "swap"

        if prefix and body:
            body = "_" + body

        template = self.safe_device_name(prefix + body)
        names = self.names
        name = template

        def full_name(name, parent):
            full = ""
            if parent:
                full = "%s-" % parent.name
            full += name
            return full

        # also include names of any lvs in the parent for the case of the
        # temporary vg in the lvm dialogs, which can contain lvs that are
        # not yet in the devicetree and therefore not in self.names
        if full_name(name, parent) in names or not body:
            for i in range(100):
                name = "%s%02d" % (template, i)
                if full_name(name, parent) not in names:
                    break
                else:
                    name = ""

            if not name:
                log.error("failed to create device name based on parent '%s', "
                          "prefix '%s', mountpoint '%s', swap '%s'",
                          parent.name, prefix, mountpoint, swap)
                raise RuntimeError("unable to find suitable device name")

        return name

    def setup_disk_images(self):
        self.devicetree.set_disk_images(self.disk_images)
        self.devicetree.setup_disk_images()

    def dump_state(self, suffix):
        """ Dump the current device list to the storage shelf. """
        key = "devices.%d.%s" % (time.time(), suffix)
        with contextlib.closing(shelve.open(self._dump_file)) as shelf:
            try:
                shelf[key] = [d.dict for d in self.devices]  # pylint: disable=unsupported-assignment-operation
            except AttributeError:
                log_exception_info()

    @property
    def packages(self):
        pkgs = set()

        # install support packages for all devices in the system
        for device in self.devices:
            # this takes care of device and filesystem packages
            pkgs.update(device.packages)

        return list(pkgs)

    def _check_valid_fstype(self, newtype):
        """ Check the fstype to see if it is valid

            Raise ValueError on invalid input.
        """
        fmt = get_format(newtype)
        if fmt.type is None:
            raise ValueError("unrecognized value %s for new default fs type" % newtype)

        if (not fmt.mountable or not fmt.formattable or not fmt.supported or
                not fmt.linux_native):
            log.debug("invalid default fstype (%s): %r", newtype, fmt)
            raise ValueError("new value %s is not valid as a default fs type" % newtype)

        self._default_fstype = newtype  # pylint: disable=attribute-defined-outside-init

    @property
    def default_fstype(self):
        return self._default_fstype

    def set_default_fstype(self, newtype):
        """ Set the default fstype for this instance.

            Raise ValueError on invalid input.
        """
        log.debug("trying to set new default fstype to '%s'", newtype)
        # This will raise ValueError if it isn't valid
        self._check_valid_fstype(newtype)
        self._default_fstype = newtype  # pylint: disable=attribute-defined-outside-init

    @property
    def mountpoints(self):
        return self.devicetree.mountpoints

    def compare_disks(self, first, second):
        if not isinstance(first, str):
            first = first.name
        if not isinstance(second, str):
            second = second.name

        if first in self.edd_dict and second in self.edd_dict:
            one = self.edd_dict[first]
            two = self.edd_dict[second]
            if (one < two):
                return -1
            elif (one > two):
                return 1

        # if one is in the BIOS and the other not prefer the one in the BIOS
        if first in self.edd_dict:
            return -1
        if second in self.edd_dict:
            return 1

        if first.startswith("hd"):
            type1 = 0
        elif first.startswith("sd"):
            type1 = 1
        elif (first.startswith("vd") or first.startswith("xvd")):
            type1 = -1
        else:
            type1 = 2

        if second.startswith("hd"):
            type2 = 0
        elif second.startswith("sd"):
            type2 = 1
        elif (second.startswith("vd") or second.startswith("xvd")):
            type2 = -1
        else:
            type2 = 2

        if (type1 < type2):
            return -1
        elif (type1 > type2):
            return 1
        else:
            len1 = len(first)
            len2 = len(second)

            if (len1 < len2):
                return -1
            elif (len1 > len2):
                return 1
            else:
                if (first < second):
                    return -1
                elif (first > second):
                    return 1

        return 0

    @property
    def compare_disks_key(self):
        return functools.cmp_to_key(self.compare_disks)

    def get_fstype(self, mountpoint=None):
        """ Return the default filesystem type based on mountpoint. """
        fstype = self.default_fstype
        if not mountpoint:
            # just return the default
            pass
        elif mountpoint.lower() in ("swap", "biosboot", "prepboot"):
            fstype = mountpoint.lower()
        elif mountpoint == "/boot/efi":
            if arch.is_mactel():
                fstype = "macefi"
            else:
                fstype = "efi"

        return fstype

    def factory_device(self, device_type=devicefactory.DEVICE_TYPE_LVM, **kwargs):
        """ Schedule creation of a device based on a top-down specification.

            :param device_type: device type constant
            :type device_type: int (:const:`~.devicefactory.DEVICE_TYPE_*`)
            :returns: the newly configured device
            :rtype: :class:`~.devices.StorageDevice`

            See :class:`~.devicefactory.DeviceFactory` for possible kwargs.

        """
        log_method_call(self, device_type, **kwargs)

        # we can't do anything with existing devices
        # if device and device.exists:
        #    log.info("factory_device refusing to change device %s", device)
        #    return

        if not kwargs.get("fstype"):
            kwargs["fstype"] = self.get_fstype(mountpoint=kwargs.get("mountpoint"))
            if kwargs["fstype"] == "swap":
                kwargs["mountpoint"] = None

        if kwargs["fstype"] == "swap" and \
           device_type == devicefactory.DEVICE_TYPE_BTRFS:
            device_type = devicefactory.DEVICE_TYPE_PARTITION

        factory = devicefactory.get_device_factory(self, device_type=device_type, **kwargs)

        if not factory.disks:
            raise StorageError("no disks specified for new device")

        self.size_sets = []  # clear this since there are no growable reqs now
        factory.configure()
        return factory.device

    def copy(self):
        log.debug("starting Blivet copy")
        new = copy.deepcopy(self)
        # go through and re-get parted_partitions from the disks since they
        # don't get deep-copied
        hidden_partitions = [d for d in new.devicetree._hidden
                             if isinstance(d, PartitionDevice)]
        for partition in new.partitions + hidden_partitions:
            if not partition._parted_partition:
                continue

            # update the refs in req_disks as well
            req_disks = (new.devicetree.get_device_by_id(disk.id) for disk in partition.req_disks)
            partition.req_disks = [disk for disk in req_disks if disk is not None]

            p = partition.disk.format.parted_disk.getPartitionByPath(partition.path)
            partition.parted_partition = p

        for root in new.roots:
            root.swaps = [new.devicetree.get_device_by_id(d.id, hidden=True) for d in root.swaps]
            root.swaps = [s for s in root.swaps if s]

            removed = set()
            for (mountpoint, old_dev) in root.mounts.items():
                if old_dev is None:
                    continue

                new_dev = new.devicetree.get_device_by_id(old_dev.id, hidden=True)
                if new_dev is None:
                    # if the device has been removed don't include this
                    # mountpoint at all
                    removed.add(mountpoint)
                else:
                    root.mounts[mountpoint] = new_dev

            for mnt in removed:
                del root.mounts[mnt]

        log.debug("finished Blivet copy")
        return new<|MERGE_RESOLUTION|>--- conflicted
+++ resolved
@@ -59,18 +59,6 @@
 
     def __init__(self):
         # storage configuration variables
-<<<<<<< HEAD
-        self.encryption_passphrase = None
-=======
-        self.do_autopart = False
-        self.clear_part_choice = None
-        self.encrypted_autopart = False
-        self.encryption_cipher = None
-        self.escrow_certificates = {}
-        self.autopart_escrow_cert = None
-        self.autopart_add_backup_passphrase = False
-        self.autopart_requests = []
->>>>>>> 77c1a865
         self.edd_dict = {}
 
         self.ignored_disks = []
