--- conflicted
+++ resolved
@@ -44,12 +44,8 @@
 from ..storage_log import log_method_call
 from ..threads import SynchronizedMeta
 from .helpers import get_device_helper, get_format_helper
-<<<<<<< HEAD
-from ..static_data import lvs_info, pvs_info, luks_data
+from ..static_data import lvs_info, pvs_info, luks_data, mpath_members
 from ..callbacks import callbacks
-=======
-from ..static_data import lvs_info, pvs_info, luks_data, mpath_members
->>>>>>> c2c385f5
 
 import logging
 log = logging.getLogger("blivet")
