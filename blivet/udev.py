# udev.py
# Python module for querying the udev database for device information.
#
# Copyright (C) 2009, 2013  Red Hat, Inc.
#
# This copyrighted material is made available to anyone wishing to use,
# modify, copy, or redistribute it subject to the terms and conditions of
# the GNU General Public License v.2, or (at your option) any later version.
# This program is distributed in the hope that it will be useful, but WITHOUT
# ANY WARRANTY expressed or implied, including the implied warranties of
# MERCHANTABILITY or FITNESS FOR A PARTICULAR PURPOSE.  See the GNU General
# Public License for more details.  You should have received a copy of the
# GNU General Public License along with this program; if not, write to the
# Free Software Foundation, Inc., 51 Franklin Street, Fifth Floor, Boston, MA
# 02110-1301, USA.  Any Red Hat trademarks that are incorporated in the
# source code or documentation are not subject to the GNU General Public
# License and may only be used or replicated with the express permission of
# Red Hat, Inc.
#
# Red Hat Author(s): Dave Lehman <dlehman@redhat.com>
#                    Chris Lumens <clumens@redhat.com>
#

import os
import re
import subprocess

from . import util
from .size import Size
from .flags import flags

import pyudev
global_udev = pyudev.Context()

import logging
log = logging.getLogger("blivet")

device_name_blacklist = []
""" device name regexes to ignore; this should be empty by default """


def get_device(sysfs_path):
    try:
        dev = pyudev.Devices.from_sys_path(global_udev, sysfs_path)
    except pyudev.DeviceNotFoundError as e:
        log.error(e)
        dev = None

    return dev


def get_devices(subsystem="block"):
    if not flags.uevents:
        settle()
    return [d for d in global_udev.list_devices(subsystem=subsystem)
            if not __is_blacklisted_blockdev(d.sys_name)]


def settle(quiet=False):
    """ Wait for the udev queue to settle.

        :keyword bool quiet: bypass :meth:`blivet.util.run_program`
    """
    # wait maximal 300 seconds for udev to be done running blkid, lvm,
    # mdadm etc. This large timeout is needed when running on machines with
    # lots of disks, or with slow disks
    argv = ["udevadm", "settle", "--timeout=300"]
    if quiet:
        subprocess.call(argv, close_fds=True)
    else:
        util.run_program(argv)


def trigger(subsystem=None, action="add", name=None):
    argv = ["trigger", "--action=%s" % action]
    if subsystem:
        argv.append("--subsystem-match=%s" % subsystem)
    if name:
        argv.append("--sysname-match=%s" % name)

    util.run_program(["udevadm"] + argv)
    settle()


def resolve_devspec(devspec, sysname=False):
    if not devspec:
        return None

    # import devices locally to avoid cyclic import (devices <-> udev)
    from . import devices

    devname = devices.device_path_to_name(devspec)

    ret = None
    for dev in get_devices():
        if devspec.startswith("LABEL="):
            if device_get_label(dev) == devspec[6:]:
                ret = dev
                break
        elif devspec.startswith("UUID="):
            if device_get_uuid(dev) == devspec[5:]:
                ret = dev
                break
        elif device_get_name(dev) == devname or dev.sys_name == devname:
            ret = dev
            break
        else:
            spec = devspec
            if not spec.startswith("/dev/"):
                spec = os.path.normpath("/dev/" + spec)

            for link in device_get_symlinks(dev):
                if spec == link:
                    ret = dev
                    break

    if ret:
        return ret.sys_name if sysname else device_get_name(ret)


def resolve_glob(glob):
    """
    :param str glob: glob to match device **names** against
    :returns: list of udev info objects matching :param:`glob`

    .. note:: This function matches device **names** ("sda"), not paths ("/dev/sda").

    """
    import fnmatch
    ret = []

    if not glob:
        return ret

    for dev in get_devices():
        name = device_get_name(dev)
        path = device_get_devname(dev)

        if fnmatch.fnmatch(name, glob) or fnmatch.fnmatch(path, glob):
            ret.append(name)
        else:
            for link in device_get_symlinks(dev):
                if fnmatch.fnmatch(link, glob):
                    ret.append(name)

    return ret


def __is_blacklisted_blockdev(dev_name):
    """Is this a blockdev we never want for an install?"""
    if dev_name.startswith("ram") or dev_name.startswith("fd"):
        return True

    if device_name_blacklist:
        if any(re.search(expr, dev_name) for expr in device_name_blacklist):
            return True

    if os.path.exists("/sys/class/block/%s/device/model" % (dev_name,)):
        model = open("/sys/class/block/%s/device/model" % (dev_name,)).read()
        for bad in ("IBM *STMF KERNEL", "SCEI Flash-5", "DGC LUNZ"):
            if model.find(bad) != -1:
                log.info("ignoring %s with model %s", dev_name, model)
                return True

    return False

# These are functions for retrieving specific pieces of information from
# udev database entries.


def device_get_name(udev_info):
    """ Return the best name for a device based on the udev db data. """
    if "DM_NAME" in udev_info:
        name = udev_info["DM_NAME"]
    elif "MD_DEVNAME" in udev_info and not device_is_partition(udev_info):
        # md partitions have MD_DEVNAME set to the partition's parent/disk
        name = udev_info["MD_DEVNAME"]
    else:
        name = udev_info.sys_name

    return name


def device_get_format(udev_info):
    """ Return a device's format type as reported by udev. """
    return udev_info.get("ID_FS_TYPE")


def device_get_uuid(udev_info):
    """ Get the UUID from the device's format as reported by udev.

        :param dict udev_info: dictionary of name-value pairs as strings
        :returns: a UUID or None
        :rtype: str or NoneType
    """
    return udev_info.get("ID_FS_UUID")


def device_get_label(udev_info):
    """ Get the label from the device's format as reported by udev. """
    return udev_info.get("ID_FS_LABEL")


def device_get_part_size(udev_info):
    """ Get size for specified partition as reported by udev. """
    return udev_info.get("ID_PART_ENTRY_SIZE")


def device_is_dm(info):
    """ Return True if the device is a device-mapper device. """
    dm_dir = os.path.join(device_get_sysfs_path(info), "dm")
    return 'DM_NAME' in info or os.path.exists(dm_dir)


def device_is_md(info):
    """ Return True if the device is a mdraid array device. """
    # Don't identify partitions on mdraid arrays as raid arrays
    if device_is_partition(info):
        return False

    # The udev information keeps shifting around. Only md arrays have a
    # /sys/class/block/<name>/md/ subdirectory.
    md_dir = device_get_sysfs_path(info) + "/md"
    return os.path.exists(md_dir)


def device_is_cciss(info):
    """ Return True if the device is a CCISS device. """
    return device_get_name(info).startswith("cciss")


def device_is_dasd(info):
    """ Return True if the device is a dasd device. """
    devname = info.get("DEVNAME", '').split("/")[-1]
    return devname.startswith("dasd")


def device_is_zfcp(info):
    """ Return True if the device is a zfcp device. """
    if info.get("DEVTYPE") != "disk":
        return False

    subsystem = device_get_sysfs_path(info)

    while True:
        topdir = os.path.realpath(os.path.dirname(subsystem))
        driver = "%s/driver" % (topdir,)

        if os.path.islink(driver):
            subsystemname = os.path.basename(os.readlink(subsystem))
            drivername = os.path.basename(os.readlink(driver))

            if subsystemname == 'ccw' and drivername == 'zfcp':
                return True

        newsubsystem = os.path.dirname(topdir)

        if newsubsystem == topdir:
            break

        subsystem = newsubsystem + "/subsystem"

    return False


def device_get_zfcp_attribute(info, attr=None):
    """ Return the value of the specified attribute of the zfcp device. """
    if not attr:
        log.debug("device_get_zfcp_attribute() called with attr=None")
        return None

    attribute = "%s/device/%s" % (device_get_sysfs_path(info), attr)
    attribute = os.path.realpath(attribute)

    if not os.path.isfile(attribute):
        log.warning("%s is not a valid zfcp attribute", attribute)
        return None

    return open(attribute, "r").read().strip()


def device_get_dasd_bus_id(info):
    """ Return the CCW bus ID of the dasd device. """
    return device_get_sysfs_path(info).split("/")[-3]


def device_get_dasd_flag(info, flag=None):
    """ Return the specified flag for the dasd device. """
    if flag is None:
        return None

    path = device_get_sysfs_path(info) + "/device/" + flag
    if not os.path.isfile(path):
        return None

    return open(path, 'r').read().strip()


def device_is_cdrom(info):
    """ Return True if the device is an optical drive. """
    # FIXME: how can we differentiate USB drives from CD-ROM drives?
    #         -- USB drives also generate a sd_x device.
    return info.get("ID_CDROM") == "1"


def device_is_disk(info):
<<<<<<< HEAD
    """ Return True is the device is a disk.
=======
    """ Return True is the device is a disk. """
    if device_is_cdrom(info):
        return False
    has_range = os.path.exists("%s/range" % device_get_sysfs_path(info))
    return info.get("DEVTYPE") == "disk" or has_range


def device_is_partition(info):
    has_start = os.path.exists("%s/start" % device_get_sysfs_path(info))
    return info.get("DEVTYPE") == "partition" or has_start


def device_is_loop(info):
    """ Return True if the device is a loop device. """
    return device_get_name(info).startswith("loop")


@util.deprecated("3.0", "udev.device_is_disk provides same functionality in 3.0")
def device_is_realdisk(info):
    """ Return True if the udev device looks like a disk.
>>>>>>> ef8f54ff

        Unfortunately, since so many things are represented as disks by
        udev/sysfs, we have to define what is a disk in terms of what is
        not a disk.
    """
    has_range = os.path.exists("%s/range" % device_get_sysfs_path(info))
    is_disk = info.get("DEVTYPE") == "disk" or has_range

    return (is_disk and
            not (device_is_cdrom(info) or
                 device_is_partition(info) or
                 device_is_dm_partition(info) or
                 device_is_dm_lvm(info) or
                 device_is_dm_crypt(info) or
                 (device_is_md(info) and
                  not device_get_md_container(info))))


def device_is_partition(info):
    has_start = os.path.exists("%s/start" % device_get_sysfs_path(info))
    return info.get("DEVTYPE") == "partition" or has_start


def device_is_loop(info):
    """ Return True if the device is a configured loop device. """
    return (device_get_name(info).startswith("loop") and
            os.path.isdir("%s/loop" % device_get_sysfs_path(info)))


def device_get_serial(udev_info):
    """ Get the serial number/UUID from the device as reported by udev. """
    return udev_info.get("ID_SERIAL_RAW", udev_info.get("ID_SERIAL", udev_info.get("ID_SERIAL_SHORT")))


def device_get_wwid(udev_info):
    """ The WWID of a device is typically just its serial number, but with
        colons in the name to make it more readable. """
    serial = device_get_serial(udev_info)
    return util.insert_colons(serial) if serial else ""


def device_get_vendor(udev_info):
    """ Get the vendor of the device as reported by udev. """
    return udev_info.get("ID_VENDOR_FROM_DATABASE", udev_info.get("ID_VENDOR"))


def device_get_model(udev_info):
    """ Get the model of the device as reported by udev. """
    return udev_info.get("ID_MODEL_FROM_DATABASE", udev_info.get("ID_MODEL"))


def device_get_bus(udev_info):
    """ Get the bus a device is connected to the system by. """
    return udev_info.get("ID_BUS", "").upper()


def device_get_path(info):
    return info["ID_PATH"]


def device_get_symlinks(info):
    """ Get an array of symbolic links for a device.

        :param info: a :class:`pyudev.Device` instance
        :returns: list of symbolic links
        :rtype: list of str
    """
    return info.get("DEVLINKS", "").split()


def device_get_by_path(info):
    for link in device_get_symlinks(info):
        if link.startswith('/dev/disk/by-path/'):
            return link

    return device_get_name(info)


def device_get_sysfs_path(info):
    return info.sys_path


def device_get_major(info):
    return int(info["MAJOR"])


def device_get_minor(info):
    return int(info["MINOR"])


def device_get_devname(info):
    return info.get('DEVNAME')


def device_get_md_level(info):
    """ Returns the RAID level of the array of which this device is a member.

        :param dict info: dictionary of name-value pairs as strings
        :returns: the RAID level of this device's md array
        :rtype: str or NoneType
    """
    # Value for MD_LEVEL known to be obtained from:
    #  * pyudev/libudev
    #  * mdraid/mdadm (all numeric metadata versions and container default)
    return info.get("MD_LEVEL")


def device_get_md_devices(info):
    """ Returns the number of active devices in this device's array.

        Active devices are devices that are not spares or failed.

        :param dict info: dictionary of name-value pairs as strings
        :returns: the number of devices belonging to this device's md array
        :rtype: int
        :raises: KeyError, ValueError
    """
    # Value for MD_DEVICES known to be obtained from:
    #  * pyudev/libudev
    #  * mdraid/mdadm (all numeric metadata versions and container default)
    return int(info["MD_DEVICES"])


def device_get_md_uuid(info):
    """ Returns the uuid of the array of which this device is a member.

        :param dict info: dictionary of name-value pairs as strings
        :returns: the UUID of this device's md array
        :rtype: str
        :raises: KeyError
    """
    # Value for MD_UUID known to be obtained from:
    #  * pyudev/libudev
    #  * mdraid/mdadm (all numeric metadata versions and container default)
    return util.canonicalize_UUID(info["MD_UUID"])


def device_get_md_container(info):
    """
        :param dict info: dictionary of name-value pairs as strings
        :rtype: str or NoneType
    """
    # Value for MD_CONTAINER known to be obtained from:
    #  * None
    return info.get("MD_CONTAINER")


def device_get_md_name(info):
    """ Returns the name of the array of which this device is a member.

        :param dict info: dictionary of name-value pairs as strings
        :returns: the name of this device's md array
        :rtype: str or NoneType
    """
    # Value for MD_DEVNAME known to be obtained from:
    #  * pyudev/libudev
    #  * No known metadata versions for mdraid/mdadm
    return info.get("MD_DEVNAME")


def device_get_md_metadata(info):
    """ Return the metadata version number.

        :param dict info: dictionary of name-value pairs as strings
        :returns: the metadata version number of the md array
        :rtype: str or NoneType
    """
    # Value for MD_METADATA known to be obtained from:
    #  * pyudev/libudev
    #  * mdraid/mdadm (not version numbers < 1)
    return info.get("MD_METADATA")


def device_get_md_device_uuid(info):
    """ Returns the uuid of a device which is a member of an md array.

        :param dict info: dictionary of name-value pairs as strings
        :returns: the uuid of this device (which is a member of an md array)
        :rtype: str or NoneType
    """
    # Value for MD_UUID known to be obtained from:
    #  * pyudev/libudev
    #  * mdraid/mdadm (only 1.x metadata versions)
    # Value for ID_FS_UUID_SUB known to be obtained from:
    #  * pyudev/libudev
    md_device_uuid = info.get('ID_FS_UUID_SUB') or info.get('MD_DEV_UUID')
    return util.canonicalize_UUID(md_device_uuid) if md_device_uuid else None


def device_get_vg_name(info):
    return info['LVM2_VG_NAME']


def device_get_lv_vg_name(info):
    return info['DM_VG_NAME']


def device_get_vg_uuid(info):
    return info['LVM2_VG_UUID']


def device_get_vg_size(info):
    # lvm's decmial precision is not configurable, so we tell it to use
    # KB.
    return Size("%s KiB" % info['LVM2_VG_SIZE'])


def device_get_vg_free(info):
    # lvm's decmial precision is not configurable, so we tell it to use
    # KB.
    return Size("%s KiB" % info['LVM2_VG_FREE'])


def device_get_vg_extent_size(info):
    return Size("%s KiB" % info['LVM2_VG_EXTENT_SIZE'])


def device_get_vg_extent_count(info):
    return int(info['LVM2_VG_EXTENT_COUNT'])


def device_get_vg_free_extents(info):
    return int(info['LVM2_VG_FREE_COUNT'])


def device_get_vg_pv_count(info):
    return int(info['LVM2_PV_COUNT'])


def device_get_pv_pe_start(info):
    return Size("%s KiB" % info['LVM2_PE_START'])


def device_get_lv_name(info):
    return info['LVM2_LV_NAME']


def device_get_lv_uuid(info):
    return info['LVM2_LV_UUID']


def device_get_lv_size(info):
    return Size("%s KiB" % info['LVM2_LV_SIZE'])


def device_get_lv_attr(info):
    return info['LVM2_LV_ATTR']


def device_get_lv_type(info):
    return info['LVM2_SEGTYPE']


def device_dm_subsystem_match(info, subsystem):
    """ Return True if the device matches a given device-mapper subsystem. """
    uuid = info.get("DM_UUID", "")
    uuid_fields = uuid.split("-")
    _subsystem = uuid_fields[0]
    if _subsystem.lower().startswith("part") and len(uuid_fields) > 1:
        # kpartx uses partN- as a subsystem prefix, which we ignore because
        # we only care about the subsystem of the partitions' parent device.
        _subsystem = uuid_fields[1]

    if _subsystem == uuid or not _subsystem:
        return False

    return _subsystem.lower() == subsystem.lower()


def device_is_dm_lvm(info):
    """ Return True if the device is an LVM logical volume. """
    return device_dm_subsystem_match(info, "lvm")


def device_is_dm_crypt(info):
    """ Return True if the device is a mapped dm-crypt device. """
    return device_dm_subsystem_match(info, "crypt")


def device_is_dm_luks(info):
    """ Return True if the device is a mapped LUKS device. """
    is_crypt = device_dm_subsystem_match(info, "crypt")
    try:
        _type = info.get("DM_UUID", "").split("-")[1].lower()
    except IndexError:
        _type = ""

    return is_crypt and _type.startswith("luks")


def device_is_dm_raid(info):
    """ Return True if the device is a dmraid array device. """
    return device_dm_subsystem_match(info, "dmraid")


def device_is_dm_mpath(info):
    """ Return True if the device is a multipath device. """
    return device_dm_subsystem_match(info, "mpath")


def device_is_dm_anaconda(info):
    """ Return True if the device is an anaconda disk image. """
    return device_dm_subsystem_match(info, "anaconda")


def device_is_dm_livecd(info):
    """ Return True if the device is a livecd OS image. """
    # return device_dm_subsystem_match(info, "livecd")
    return (device_is_dm(info) and
            device_get_name(info).startswith("live"))


def device_is_biosraid_member(info):
    # Note that this function does *not* identify raid sets.
    # Tests to see if device is part of a dmraid set.
    # dmraid and mdraid have the same ID_FS_USAGE string, ID_FS_TYPE has a
    # string that describes the type of dmraid (isw_raid_member...),  I don't
    # want to maintain a list and mdraid's ID_FS_TYPE='linux_raid_member', so
    # dmraid will be everything that is raid and not linux_raid_member
    from .formats.dmraid import DMRaidMember
    from .formats.mdraid import MDRaidMember
    if 'ID_FS_TYPE' in info and \
            (info["ID_FS_TYPE"] in DMRaidMember._udev_types or
             info["ID_FS_TYPE"] in MDRaidMember._udev_types) and \
            info["ID_FS_TYPE"] != "linux_raid_member":
        return True

    return False


def device_get_partition_disk(info):
    """ Return the (friendly) name of the given partition's disk. """
    if not (device_is_partition(info) or device_is_dm_partition(info)):
        return None

    disk = None
    majorminor = info.get("ID_PART_ENTRY_DISK")
    sysfs_path = device_get_sysfs_path(info)
    slaves_dir = "%s/slaves" % sysfs_path
    if majorminor:
        major, minor = majorminor.split(":")
        for device in get_devices():
            if device.get("MAJOR") == major and device.get("MINOR") == minor:
                disk = device_get_name(device)
                break
    elif device_is_dm_partition(info):
        if os.path.isdir(slaves_dir):
            parents = os.listdir(slaves_dir)
            if len(parents) == 1:
                disk = resolve_devspec(parents[0].replace('!', '/'))
    else:
        _disk = os.path.basename(os.path.dirname(sysfs_path).replace('!', '/'))
        if info.sys_name.startswith(_disk):
            disk = resolve_devspec(_disk)

    return disk


def device_is_dm_partition(info):
    return (device_is_dm(info) and
            info.get("DM_UUID", "").split("-")[0].startswith("part"))


def device_get_disklabel_type(info):
    """ Return the type of disklabel on the device or None. """
    if device_is_partition(info) or device_is_dm_partition(info):
        # For partitions, ID_PART_TABLE_TYPE is the disklabel type for the
        # partition's disk. It does not mean the partition contains a disklabel.
        return None

    return info.get("ID_PART_TABLE_TYPE")


def device_get_disklabel_uuid(info):
    return info.get("ID_PART_TABLE_UUID")


def device_get_partition_uuid(info):
    return info.get("ID_PART_ENTRY_UUID")

# iscsi disks' ID_PATH form depends on the driver:
# for software iscsi:
# ip-${iscsi_address}:${iscsi_port}-iscsi-${iscsi_tgtname}-lun-${lun}
# for partial offload iscsi:
# pci-${pci_address}-ip-${iscsi_address}:${iscsi_port}-iscsi-${iscsi_tgtname}-lun-${lun}
# Note that in the case of IPV6 iscsi_address itself can contain :
# too, but iscsi_port never contains :


def device_is_sw_iscsi(info):
    # software iscsi
    try:
        path_components = device_get_path(info).split("-")

        if info["ID_BUS"] == "scsi" and len(path_components) >= 6 and \
                path_components[0] == "ip" and path_components[2] == "iscsi":
            return True
    except KeyError:
        pass

    return False


def device_is_partoff_iscsi(info):
    # partial offload iscsi
    try:
        path_components = device_get_path(info).split("-")

        if info["ID_BUS"] == "scsi" and len(path_components) >= 8 and \
                path_components[2] == "ip" and path_components[4] == "iscsi":
            return True
    except KeyError:
        pass

    return False


def device_is_iscsi(info):
    return device_is_sw_iscsi(info) or device_is_partoff_iscsi(info)


def device_get_iscsi_name(info):
    name_field = 3
    if device_is_partoff_iscsi(info):
        name_field = 5

    path_components = device_get_path(info).split("-")

    # Tricky, the name itself contains atleast 1 - char
    return "-".join(path_components[name_field:len(path_components) - 2])


def device_get_iscsi_address(info):
    address_field = 1
    if device_is_partoff_iscsi(info):
        address_field = 3

    path_components = device_get_path(info).split("-")

    # IPV6 addresses contain : within the address, so take everything
    # before the last : as address
    return ":".join(path_components[address_field].split(":")[:-1])


def device_get_iscsi_port(info):
    address_field = 1
    if device_is_partoff_iscsi(info):
        address_field = 3

    path_components = device_get_path(info).split("-")

    # IPV6 contains : within the address, the part after the last : is the port
    return path_components[address_field].split(":")[-1]


def device_get_iscsi_session(info):
    # '/devices/pci0000:00/0000:00:02.0/0000:09:00.0/0000:0a:01.0/0000:0e:00.2/host3/session1/target3:0:0/3:0:0:0/block/sda'
    # The position of sessionX part depends on device
    # (e.g. offload vs. sw; also varies for different offload devs)
    session = None
    match = re.match(r'/.*/(session\d+)', device_get_sysfs_path(info))
    if match:
        session = match.groups()[0]
    else:
        log.error("device_get_iscsi_session: session not found in %s", info)
    return session


def device_get_iscsi_nic(info):
    iface = None
    session = device_get_iscsi_session(info)
    if session:
        iface = open("/sys/class/iscsi_session/%s/ifacename" %
                     session).read().strip()
    return iface


def device_get_iscsi_initiator(info):
    initiator = None
    if device_is_partoff_iscsi(info):
        host = re.match(r'.*/(host\d+)', device_get_sysfs_path(info)).groups()[0]
        if host:
            initiator_file = "/sys/class/iscsi_host/%s/initiatorname" % host
            if os.access(initiator_file, os.R_OK):
                initiator = open(initiator_file).read().strip()
                log.debug("found offload iscsi initiatorname %s in file %s",
                          initiator, initiator_file)
                if initiator.lstrip("(").rstrip(")").lower() == "null":
                    initiator = None
    if initiator is None:
        session = device_get_iscsi_session(info)
        if session:
            initiator = open("/sys/class/iscsi_session/%s/initiatorname" %
                             session).read().strip()
            log.debug("found iscsi initiatorname %s", initiator)
    return initiator


# fcoe disks have ID_PATH in the form of:
# For FCoE directly over the NIC (so no VLAN and thus no DCB):
# pci-eth#-fc-${id}
# For FCoE over a VLAN (the DCB case)
# fc-${id}
# fcoe parts look like this:
# pci-eth#-fc-${id}-part#
# fc-${id}-part#

# For the FCoE over VLAN case we also do some checks on the sysfs_path as
# the ID_PATH does not contain all info we need there, the sysfs_path for
# an fcoe disk over VLAN looks like this:
# /devices/virtual/net/eth4.802-fcoe/host3/rport-3:0-4/target3:0:1/3:0:1:0/block/sde
# And for a partition:
# /devices/virtual/net/eth4.802-fcoe/host3/rport-3:0-4/target3:0:1/3:0:1:0/block/sde/sde1

# This is completely different for Broadcom FCoE devices (bnx2fc), where we use
# the sysfs path:
# /devices/pci0000:00/0000:00:03.0/0000:04:00.3/net/eth3/ctlr_0/host5/rport-5:0-3/target5:0:1/5:0:1:147/block/sdb
# and sometimes:
# /devices/virtual/net/p2p1.802-fcoe/ctlr_0/host7/rport-7:0-5/target7:0:2/7:0:2:0/block/sdb
# and find whether the host has 'fc_host' and if it the device has a bound
# Ethernet interface.

def _detect_broadcom_fcoe(info):
    re_pci_host = re.compile(r'/(.*)/(host\d+)')
    match = re_pci_host.match(device_get_sysfs_path(info))
    if match:
        sysfs_pci, host = match.groups()
        if os.access('%s/%s/fc_host' % (sysfs_pci, host), os.X_OK) and \
                'net' in sysfs_pci:
            return (sysfs_pci, host)
    return (None, None)


def device_is_fcoe(info):
    if info.get("ID_BUS") != "scsi":
        return False

    path = info.get("ID_PATH", "")
    path_components = path.split("-")

    if path.startswith("pci-eth") and len(path_components) >= 4 and \
       path_components[2] == "fc":
        return True

    if path.startswith("fc-") and "fcoe" in device_get_sysfs_path(info):
        return True

    if _detect_broadcom_fcoe(info) != (None, None):
        return True

    return False


def device_get_fcoe_nic(info):
    path = info.get("ID_PATH", "")
    path_components = path.split("-")
    sysfs_path = device_get_sysfs_path(info)

    if path.startswith("pci-eth") and len(path_components) >= 4 and \
       path_components[2] == "fc":
        return path_components[1]

    if path.startswith("fc-") and "fcoe" in sysfs_path:
        return sysfs_path.split("/")[5].split(".")[0]

    (sysfs_pci, host) = _detect_broadcom_fcoe(info)
    if (sysfs_pci, host) != (None, None):
        net, iface = sysfs_path.split("/")[6:8]
        if net != "net":
            log.warning("unexpected sysfs_path of bnx2fc device: %s", sysfs_path)
            match = re.compile(r'.*/net/([^/]*)').match(sysfs_path)
            if match:
                return match.groups()[0].split(".")[0]
        else:
            return iface


def device_get_fcoe_identifier(info):
    path = info.get("ID_PATH", "")
    path_components = path.split("-")

    if path.startswith("pci-eth") and len(path_components) >= 4 and \
       path_components[2] == "fc":
        return path_components[3]

    if path.startswith("fc-") and "fcoe" in device_get_sysfs_path(info):
        return path_components[1]

    if device_is_fcoe(info) and len(path_components) >= 4 and \
       path_components[2] == 'fc':
        return path_components[3]<|MERGE_RESOLUTION|>--- conflicted
+++ resolved
@@ -304,30 +304,7 @@
 
 
 def device_is_disk(info):
-<<<<<<< HEAD
-    """ Return True is the device is a disk.
-=======
-    """ Return True is the device is a disk. """
-    if device_is_cdrom(info):
-        return False
-    has_range = os.path.exists("%s/range" % device_get_sysfs_path(info))
-    return info.get("DEVTYPE") == "disk" or has_range
-
-
-def device_is_partition(info):
-    has_start = os.path.exists("%s/start" % device_get_sysfs_path(info))
-    return info.get("DEVTYPE") == "partition" or has_start
-
-
-def device_is_loop(info):
-    """ Return True if the device is a loop device. """
-    return device_get_name(info).startswith("loop")
-
-
-@util.deprecated("3.0", "udev.device_is_disk provides same functionality in 3.0")
-def device_is_realdisk(info):
-    """ Return True if the udev device looks like a disk.
->>>>>>> ef8f54ff
+    """ Return True if the device is a disk.
 
         Unfortunately, since so many things are represented as disks by
         udev/sysfs, we have to define what is a disk in terms of what is
@@ -352,9 +329,8 @@
 
 
 def device_is_loop(info):
-    """ Return True if the device is a configured loop device. """
-    return (device_get_name(info).startswith("loop") and
-            os.path.isdir("%s/loop" % device_get_sysfs_path(info)))
+    """ Return True if the device is a loop device. """
+    return device_get_name(info).startswith("loop")
 
 
 def device_get_serial(udev_info):
