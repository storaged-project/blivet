--- conflicted
+++ resolved
@@ -327,18 +327,12 @@
     has_start = os.path.exists("%s/start" % device_get_sysfs_path(info))
     return info.get("DEVTYPE") == "partition" or has_start
 
-<<<<<<< HEAD
-=======
-
->>>>>>> 57d13bf9
+
 def device_is_loop(info):
     """ Return True if the device is a loop device. """
     return device_get_name(info).startswith("loop")
 
-<<<<<<< HEAD
-=======
-
->>>>>>> 57d13bf9
+
 def device_get_serial(udev_info):
     """ Get the serial number/UUID from the device as reported by udev. """
     return udev_info.get("ID_SERIAL_RAW", udev_info.get("ID_SERIAL", udev_info.get("ID_SERIAL_SHORT")))
